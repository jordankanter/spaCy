A named entity is a "real-world object" that's assigned a name – for example, a
<<<<<<< HEAD
person, a country, a product or a book title. spaCy can **recognize** 
[various types](/api/annotation#named-entities) of named entities in a document,
by asking the model for a **prediction**. Because models are statistical and
strongly depend on the examples they were trained on, this doesn't always work
_perfectly_ and might need some tuning later, depending on your use case.
=======
person, a country, a product or a book title. spaCy can **recognize
[various types](/api/annotation#named-entities)** of named entities in a
document, by asking the model for a **prediction**. Because models are
statistical and strongly depend on the examples they were trained on, this
doesn't always work _perfectly_ and might need some tuning later, depending on
your use case.
>>>>>>> a741de7c

Named entities are available as the `ents` property of a `Doc`:

```python
### {executable="true"}
import spacy

nlp = spacy.load("en_core_web_sm")
doc = nlp("Apple is looking at buying U.K. startup for $1 billion")

for ent in doc.ents:
    print(ent.text, ent.start_char, ent.end_char, ent.label_)
```

> - **Text:** The original entity text.
> - **Start:** Index of start of entity in the `Doc`.
> - **End:** Index of end of entity in the `Doc`.
> - **Label:** Entity label, i.e. type.

| Text        | Start | End | Label   | Description                                          |
| ----------- | :---: | :-: | ------- | ---------------------------------------------------- |
| Apple       |   0   |  5  | `ORG`   | Companies, agencies, institutions.                   |
| U.K.        |  27   | 31  | `GPE`   | Geopolitical entity, i.e. countries, cities, states. |
| \$1 billion |  44   | 54  | `MONEY` | Monetary values, including unit.                     |

Using spaCy's built-in [displaCy visualizer](/usage/visualizers), here's what
our example sentence and its named entities look like:

import DisplaCyEntHtml from 'images/displacy-ent1.html'; import { Iframe } from
'components/embed'

<Iframe title="displaCy visualization of entities" html={DisplaCyEntHtml} height={100} /><|MERGE_RESOLUTION|>--- conflicted
+++ resolved
@@ -1,18 +1,10 @@
 A named entity is a "real-world object" that's assigned a name – for example, a
-<<<<<<< HEAD
-person, a country, a product or a book title. spaCy can **recognize** 
-[various types](/api/annotation#named-entities) of named entities in a document,
-by asking the model for a **prediction**. Because models are statistical and
-strongly depend on the examples they were trained on, this doesn't always work
-_perfectly_ and might need some tuning later, depending on your use case.
-=======
 person, a country, a product or a book title. spaCy can **recognize
 [various types](/api/annotation#named-entities)** of named entities in a
 document, by asking the model for a **prediction**. Because models are
 statistical and strongly depend on the examples they were trained on, this
 doesn't always work _perfectly_ and might need some tuning later, depending on
 your use case.
->>>>>>> a741de7c
 
 Named entities are available as the `ents` property of a `Doc`:
 
