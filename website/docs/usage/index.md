---
title: Install spaCy
next: /usage/models
menu:
  - ['Quickstart', 'quickstart']
  - ['Instructions', 'installation']
  - ['Troubleshooting', 'troubleshooting']
  - ['Changelog', 'changelog']
---

## Quickstart {hidden="true"}

> #### 📖 Looking for the old docs?
>
> To help you make the transition from v2.x to v3.0, we've uploaded the old
> website to [**v2.spacy.io**](https://v2.spacy.io/docs). To see what's changed
> and how to migrate, see the [v3.0 guide](/usage/v3).

import QuickstartInstall from 'widgets/quickstart-install.js'

<QuickstartInstall id="quickstart" />

## Installation instructions {#installation}

spaCy is compatible with **64-bit CPython 3.6+** and runs on **Unix/Linux**,
**macOS/OS X** and **Windows**. The latest spaCy releases are available over
[pip](https://pypi.python.org/pypi/spacy) and
[conda](https://anaconda.org/conda-forge/spacy).

<<<<<<< HEAD
### pip {#pip}

Using pip, spaCy releases are available as source packages and binary wheels.
Before you install spaCy and its dependencies, make sure that your `pip`,
`setuptools` and `wheel` are up to date.
=======
Using pip, spaCy releases are available as source packages and binary wheels (as
of v2.0.13). For the most recent releases, pip 19.3 or newer is recommended.

```bash
$ pip install -U pip setuptools wheel
$ pip install -U spacy
```
>>>>>>> 1d4b1dea

> #### Download pipelines
>
> After installation you typically want to download a trained pipeline. For more
> info and available packages, see the [models directory](/models).
>
> ```cli
> $ python -m spacy download en_core_web_sm
>
> >>> import spacy
> >>> nlp = spacy.load("en_core_web_sm")
> ```

```bash
$ pip install -U pip setuptools wheel
$ pip install -U %%SPACY_PKG_NAME%%SPACY_PKG_FLAGS
```

When using pip it is generally recommended to install packages in a virtual
environment to avoid modifying system state:

```bash
<<<<<<< HEAD
$ python -m venv .env
$ source .env/bin/activate
$ pip install -U pip setuptools wheel
$ pip install -U %%SPACY_PKG_NAME%%SPACY_PKG_FLAGS
=======
python -m venv .env
source .env/bin/activate
pip install -U pip setuptools wheel
pip install spacy
>>>>>>> 1d4b1dea
```

spaCy also lets you install extra dependencies by specifying the following
keywords in brackets, e.g. `spacy[ja]` or `spacy[lookups,transformers]` (with
multiple comma-separated extras). See the `[options.extras_require]` section in
spaCy's [`setup.cfg`](%%GITHUB_SPACY/setup.cfg) for details on what's included.

> #### Example
>
> ```bash
> $ pip install %%SPACY_PKG_NAME[lookups,transformers]%%SPACY_PKG_FLAGS
> ```

| Name                   | Description                                                                                                                                                                                                                                                    |
| ---------------------- | -------------------------------------------------------------------------------------------------------------------------------------------------------------------------------------------------------------------------------------------------------------- |
| `lookups`              | Install [`spacy-lookups-data`](https://github.com/explosion/spacy-lookups-data) for data tables for lemmatization and lexeme normalization. The data is serialized with trained pipelines, so you only need this package if you want to train your own models. |
| `transformers`         | Install [`spacy-transformers`](https://github.com/explosion/spacy-transformers). The package will be installed automatically when you install a transformer-based pipeline.                                                                                    |
| `ray`                  | Install [`spacy-ray`](https://github.com/explosion/spacy-ray) to add CLI commands for [parallel training](/usage/training#parallel-training).                                                                                                                  |
| `cuda`, ...            | Install spaCy with GPU support provided by [CuPy](https://cupy.chainer.org) for your given CUDA version. See the GPU [installation instructions](#gpu) for details and options.                                                                                |
| `ja`, `ko`, `th`, `zh` | Install additional dependencies required for tokenization for the [languages](/usage/models#languages).                                                                                                                                                        |

### conda {#conda}

Thanks to our great community, we've been able to re-add conda support. You can
also install spaCy via `conda-forge`:

```bash
$ conda install -c conda-forge spacy
```

For the feedstock including the build recipe and configuration, check out
[this repository](https://github.com/conda-forge/spacy-feedstock). Note that we
currently don't publish any [pre-releases](#changelog-pre) on conda.

### Upgrading spaCy {#upgrading}

> #### Upgrading from v2 to v3
>
> Although we've tried to keep breaking changes to a minimum, upgrading from
> spaCy v2.x to v3.x may still require some changes to your code base. For
> details see the sections on [backwards incompatibilities](/usage/v3#incompat)
> and [migrating](/usage/v3#migrating). Also remember to download the new
> trained pipelines, and retrain your own pipelines.

When updating to a newer version of spaCy, it's generally recommended to start
with a clean virtual environment. If you're upgrading to a new major version,
make sure you have the latest **compatible trained pipelines** installed, and
that there are no old and incompatible packages left over in your environment,
as this can often lead to unexpected results and errors. If you've trained your
own models, keep in mind that your train and runtime inputs must match. This
means you'll have to **retrain your pipelines** with the new version.

spaCy also provides a [`validate`](/api/cli#validate) command, which lets you
verify that all installed pipeline packages are compatible with your spaCy
version. If incompatible packages are found, tips and installation instructions
are printed. It's recommended to run the command with `python -m` to make sure
you're executing the correct version of spaCy.

```cli
$ pip install -U %%SPACY_PKG_NAME%%SPACY_PKG_FLAGS
$ python -m spacy validate
```

### Run spaCy with GPU {#gpu new="2.0.14"}

As of v2.0, spaCy comes with neural network models that are implemented in our
machine learning library, [Thinc](https://thinc.ai). For GPU support, we've been
grateful to use the work of Chainer's [CuPy](https://cupy.chainer.org) module,
which provides a numpy-compatible interface for GPU arrays.

spaCy can be installed on GPU by specifying `spacy[cuda]`, `spacy[cuda90]`,
`spacy[cuda91]`, `spacy[cuda92]`, `spacy[cuda100]`, `spacy[cuda101]`,
`spacy[cuda102]`, `spacy[cuda110]` or `spacy[cuda111]`. If you know your cuda
version, using the more explicit specifier allows cupy to be installed via
wheel, saving some compilation time. The specifiers should install
[`cupy`](https://cupy.chainer.org).

```bash
$ pip install -U %%SPACY_PKG_NAME[cuda92]%%SPACY_PKG_FLAGS
```

Once you have a GPU-enabled installation, the best way to activate it is to call
[`spacy.prefer_gpu`](/api/top-level#spacy.prefer_gpu) or
[`spacy.require_gpu()`](/api/top-level#spacy.require_gpu) somewhere in your
script before any pipelines have been loaded. `require_gpu` will raise an error
if no GPU is available.

```python
import spacy

spacy.prefer_gpu()
nlp = spacy.load("en_core_web_sm")
```

### Compile from source {#source}

The other way to install spaCy is to clone its
[GitHub repository](https://github.com/explosion/spaCy) and build it from
source. That is the common way if you want to make changes to the code base.
You'll need to make sure that you have a development environment consisting of a
Python distribution including header files, a compiler,
[pip](https://pip.pypa.io/en/stable/) and [git](https://git-scm.com) installed.
The compiler part is the trickiest. How to do that depends on your system. See
notes on [Ubuntu](#source-ubuntu), [macOS / OS X](#source-osx) and
[Windows](#source-windows) for details.

```bash
<<<<<<< HEAD
$ python -m pip install -U pip setuptools wheel # install/update build tools
$ git clone https://github.com/explosion/spaCy  # clone spaCy
$ cd spaCy                                      # navigate into dir
$ python -m venv .env                           # create environment in .env
$ source .env/bin/activate                      # activate virtual env
$ pip install .                                 # compile and install spaCy
=======
git clone https://github.com/explosion/spaCy   # clone spaCy
cd spaCy                                       # navigate into directory

python -m venv .env                            # create environment in .env
source .env/bin/activate                       # activate virtual environment
python -m pip install -U pip setuptools wheel  # update build tools
pip install .                                  # compile and install spaCy
```

To install with extras:

```bash
pip install .[lookups,cuda102]                 # install spaCy with extras
```

To install all dependencies required for development:

```bash
pip install -r requirements.txt
>>>>>>> 1d4b1dea
```

To install with extras:

```bash
$ pip install .[lookups,cuda102]                # install spaCy with extras
```

To install all dependencies required for development:

```bash
$ pip install -r requirements.txt
```

Compared to a regular install via pip, the
[`requirements.txt`](%%GITHUB_SPACY/requirements.txt) additionally includes
developer dependencies such as Cython and the libraries required to run the test
suite. See the [quickstart widget](#quickstart) to get the right commands for
your platform and Python version.

<a id="source-ubuntu"></a><a id="source-osx"></a><a id="source-windows"></a>

- **Ubuntu:** Install system-level dependencies via `apt-get`:
  `sudo apt-get install build-essential python-dev git`
- **macOS / OS X:** Install a recent version of
  [XCode](https://developer.apple.com/xcode/), including the so-called "Command
  Line Tools". macOS and OS X ship with Python and Git preinstalled.
- **Windows:** Install a version of the
  [Visual C++ Build Tools](https://visualstudio.microsoft.com/visual-cpp-build-tools/)
  or
  [Visual Studio Express](https://www.visualstudio.com/vs/visual-studio-express/)
  that matches the version that was used to compile your Python interpreter.

#### Additional options for developers {#source-developers}

Some additional options may be useful for spaCy developers who are editing the
source code and recompiling frequently.

- Install in editable mode. Changes to `.py` files will be reflected as soon as
  the files are saved, but edits to Cython files (`.pxd`, `.pyx`) will require
  the `pip install` or `python setup.py build_ext` command below to be run
  again. Before installing in editable mode, be sure you have removed any
  previous installs with `pip uninstall spacy`, which you may need to run
  multiple times to remove all traces of earlier installs.

  ```bash
  $ pip install -r requirements.txt
  $ pip install --no-build-isolation --editable .
  ```

- Build in parallel using `N` CPUs to speed up compilation and then install in
  editable mode:

  ```bash
  $ pip install -r requirements.txt
  $ python setup.py build_ext --inplace -j N
  $ pip install --no-build-isolation --editable .
  ```

### Building an executable {#executable}

The spaCy repository includes a [`Makefile`](%%GITHUB_SPACY/Makefile) that
builds an executable zip file using [`pex`](https://github.com/pantsbuild/pex)
(**P**ython **Ex**ecutable). The executable includes spaCy and all its package
dependencies and only requires the system Python at runtime. Building an
executable `.pex` file is often the most convenient way to deploy spaCy, as it
lets you separate the build from the deployment process.

> #### Usage
>
> To use a `.pex` file, just replace `python` with the path to the file when you
> execute your code or CLI commands. This is equivalent to running Python in a
> virtual environment with spaCy installed.
>
> ```bash
> $ ./spacy.pex my_script.py
> $ ./spacy.pex -m spacy info
> ```

```bash
$ git clone https://github.com/explosion/spaCy
$ cd spaCy
$ make
```

You can configure the build process with the following environment variables:

| Variable       | Description                                                                                                                                                                                                 |
| -------------- | ----------------------------------------------------------------------------------------------------------------------------------------------------------------------------------------------------------- |
| `SPACY_EXTRAS` | Additional Python packages to install alongside spaCy with optional version specifications. Should be a string that can be passed to `pip install`. See [`Makefile`](%%GITHUB_SPACY/Makefile) for defaults. |
| `PYVER`        | The Python version to build against. This version needs to be available on your build and runtime machines. Defaults to `3.6`.                                                                              |
| `WHEELHOUSE`   | Directory to store the wheel files during compilation. Defaults to `./wheelhouse`.                                                                                                                          |

#### Additional options for developers {#source-developers}

Some additional options may be useful for spaCy developers who are editing the
source code and recompiling frequently.

- Install in editable mode. Changes to `.py` files will be reflected as soon as
  the files are saved, but edits to Cython files (`.pxd`, `.pyx`) will require
  the `pip install` or `python setup.py build_ext` command below to be run
  again. Before installing in editable mode, be sure you have removed any
  previous installs with `pip uninstall spacy`, which you may need to run
  multiple times to remove all traces of earlier installs.

  ```diff
    pip install -U pip setuptools wheel
  - pip install .
  + pip install -r requirements.txt
  + pip install --no-build-isolation --editable .
  ```

- Build in parallel using `N` CPUs to speed up compilation and then install in
  editable mode:

  ```diff
    pip install -U pip setuptools wheel
  - pip install .
  + pip install -r requirements.txt
  + python setup.py build_ext --inplace -j N
  + python setup.py develop
  ```

### Run tests {#run-tests}

spaCy comes with an [extensive test suite](%%GITHUB_SPACY/spacy/tests). In order
to run the tests, you'll usually want to clone the [repository](%%GITHUB_SPACY)
and [build spaCy from source](#source). This will also install the required
development dependencies and test utilities defined in the `requirements.txt`.

<<<<<<< HEAD
Alternatively, you can find out where spaCy is installed and run `pytest` on
that directory. Don't forget to also install the test utilities via spaCy's
[`requirements.txt`](%%GITHUB_SPACY/requirements.txt):

```bash
$ python -c "import os; import spacy; print(os.path.dirname(spacy.__file__))"
$ pip install -r path/to/requirements.txt
$ python -m pytest [spacy directory]
=======
Alternatively, you can run `pytest` on the tests packaged with the install
`spacy package. Don't forget to also install the test utilities via spaCy's [`requirements.txt`](https://github.com/explosion/spaCy/tree/master/requirements.txt):

```bash
pip install -r requirements.txt
python -m pytest --pyargs spacy
>>>>>>> 1d4b1dea
```

Calling `pytest` on the spaCy directory will run only the basic tests. The flag
`--slow` is optional and enables additional tests that take longer.

```bash
<<<<<<< HEAD
$ python -m pip install -U pytest               # update pytest
$ python -m pytest [spacy directory]            # basic tests
$ python -m pytest [spacy directory] --slow     # basic and slow tests
=======
# make sure you are using recent pytest version
python -m pip install -U pytest

python -m pytest --pyargs spacy                # basic tests
python -m pytest --pyargs spacy --slow         # basic and slow tests
>>>>>>> 1d4b1dea
```

## Troubleshooting guide {#troubleshooting}

This section collects some of the most common errors you may come across when
installing, loading and using spaCy, as well as their solutions.

> #### Help us improve this guide
>
> Did you come across a problem like the ones listed here and want to share the
> solution? You can find the "Suggest edits" button at the bottom of this page
> that points you to the source. We always appreciate
> [pull requests](https://github.com/explosion/spaCy/pulls)!

<Accordion title="No compatible model found" id="compatible-model">

```
No compatible package found for [lang] (spaCy vX.X.X).
```

This usually means that the trained pipeline you're trying to download does not
exist, or isn't available for your version of spaCy. Check the
[compatibility table](https://github.com/explosion/spacy-models/tree/master/compatibility.json)
to see which packages are available for your spaCy version. If you're using an
old version, consider upgrading to the latest release. Note that while spaCy
supports tokenization for [a variety of languages](/usage/models#languages), not
all of them come with trained pipelines. To only use the tokenizer, import the
language's `Language` class instead, for example
`from spacy.lang.fr import French`.

</Accordion>

<Accordion title="No such option: --no-cache-dir" id="no-cache-dir">

```
no such option: --no-cache-dir
```

The `download` command uses pip to install the pipeline packages and sets the
`--no-cache-dir` flag to prevent it from requiring too much memory.
[This setting](https://pip.pypa.io/en/stable/reference/pip_install/#caching)
requires pip v6.0 or newer. Run `pip install -U pip` to upgrade to the latest
version of pip. To see which version you have installed, run `pip --version`.

</Accordion>

<Accordion title="sre_constants.error: bad character range" id="narrow-unicode">

```
sre_constants.error: bad character range
```

In [v2.1](/usage/v2-1), spaCy changed its implementation of regular expressions
for tokenization to make it up to 2-3 times faster. But this also means that
it's very important now that you run spaCy with a wide unicode build of Python.
This means that the build has 1114111 unicode characters available, instead of
only 65535 in a narrow unicode build. You can check this by running the
following command:

```bash
$ python -c "import sys; print(sys.maxunicode)"
```

If you're running a narrow unicode build, reinstall Python and use a wide
unicode build instead. You can also rebuild Python and set the
`--enable-unicode=ucs4` flag.

</Accordion>

<Accordion title="Unknown locale: UTF-8" id="unknown-locale">

```
ValueError: unknown locale: UTF-8
```

This error can sometimes occur on OSX and is likely related to a still
unresolved [Python bug](https://bugs.python.org/issue18378). However, it's easy
to fix: just add the following to your `~/.bash_profile` or `~/.zshrc` and then
run `source ~/.bash_profile` or `source ~/.zshrc`. Make sure to add **both
lines** for `LC_ALL` and `LANG`.

```bash
$ export LC_ALL=en_US.UTF-8
$ export LANG=en_US.UTF-8
```

</Accordion>

<Accordion title="Import error: No module named spacy" id="import-error">

```
Import Error: No module named spacy
```

This error means that the spaCy module can't be located on your system, or in
your environment. Make sure you have spaCy installed. If you're using a virtual
environment, make sure it's activated and check that spaCy is installed in that
environment – otherwise, you're trying to load a system installation. You can
also run `which python` to find out where your Python executable is located.

</Accordion>

<Accordion title="Import error: No module named [name]" id="import-error-models">

```
ImportError: No module named 'en_core_web_sm'
```

As of spaCy v1.7, all trained pipelines can be installed as Python packages.
This means that they'll become importable modules of your application. If this
fails, it's usually a sign that the package is not installed in the current
environment. Run `pip list` or `pip freeze` to check which pipeline packages you
have installed, and install the [correct package](/models) if necessary. If
you're importing a package manually at the top of a file, make sure to use the
full name of the package.

</Accordion>

<Accordion title="Command not found: spacy" id="command-not-found">

```
command not found: spacy
```

This error may occur when running the `spacy` command from the command line.
spaCy does not currently add an entry to your `PATH` environment variable, as
this can lead to unexpected results, especially when using a virtual
environment. Instead, spaCy adds an auto-alias that maps `spacy` to
`python -m spacy`. If this is not working as expected, run the command with
`python -m`, yourself – for example `python -m spacy download en_core_web_sm`.
For more info on this, see the [`download`](/api/cli#download) command.

</Accordion>

<Accordion title="'module' object has no attribute 'load'" id="module-load">

```
AttributeError: 'module' object has no attribute 'load'
```

While this could technically have many causes, including spaCy being broken, the
most likely one is that your script's file or directory name is "shadowing" the
module – e.g. your file is called `spacy.py`, or a directory you're importing
from is called `spacy`. So, when using spaCy, never call anything else `spacy`.

</Accordion>

<Accordion title="NER model doesn't recognize other entities anymore after training" id="catastrophic-forgetting">

If your training data only contained new entities and you didn't mix in any
examples the model previously recognized, it can cause the model to "forget"
what it had previously learned. This is also referred to as the "catastrophic
forgetting problem". A solution is to pre-label some text, and mix it with the
new text in your updates. You can also do this by running spaCy over some text,
extracting a bunch of entities the model previously recognized correctly, and
adding them to your training examples.

</Accordion>

<Accordion title="Unhashable type: 'list'" id="unhashable-list">

```
TypeError: unhashable type: 'list'
```

If you're training models, writing them to disk, and versioning them with git,
you might encounter this error when trying to load them in a Windows
environment. This happens because a default install of Git for Windows is
configured to automatically convert Unix-style end-of-line characters (LF) to
Windows-style ones (CRLF) during file checkout (and the reverse when
committing). While that's mostly fine for text files, a trained model written to
disk has some binary files that should not go through this conversion. When they
do, you get the error above. You can fix it by either changing your
[`core.autocrlf`](https://git-scm.com/book/en/v2/Customizing-Git-Git-Configuration)
setting to `"false"`, or by committing a
[`.gitattributes`](https://git-scm.com/docs/gitattributes) file to your
repository to tell Git on which files or folders it shouldn't do LF-to-CRLF
conversion, with an entry like `path/to/spacy/model/** -text`. After you've done
either of these, clone your repository again.

</Accordion>

## Changelog {#changelog}

import Changelog from 'widgets/changelog.js'

<Changelog /><|MERGE_RESOLUTION|>--- conflicted
+++ resolved
@@ -27,21 +27,11 @@
 [pip](https://pypi.python.org/pypi/spacy) and
 [conda](https://anaconda.org/conda-forge/spacy).
 
-<<<<<<< HEAD
 ### pip {#pip}
 
 Using pip, spaCy releases are available as source packages and binary wheels.
 Before you install spaCy and its dependencies, make sure that your `pip`,
 `setuptools` and `wheel` are up to date.
-=======
-Using pip, spaCy releases are available as source packages and binary wheels (as
-of v2.0.13). For the most recent releases, pip 19.3 or newer is recommended.
-
-```bash
-$ pip install -U pip setuptools wheel
-$ pip install -U spacy
-```
->>>>>>> 1d4b1dea
 
 > #### Download pipelines
 >
@@ -64,17 +54,10 @@
 environment to avoid modifying system state:
 
 ```bash
-<<<<<<< HEAD
 $ python -m venv .env
 $ source .env/bin/activate
 $ pip install -U pip setuptools wheel
 $ pip install -U %%SPACY_PKG_NAME%%SPACY_PKG_FLAGS
-=======
-python -m venv .env
-source .env/bin/activate
-pip install -U pip setuptools wheel
-pip install spacy
->>>>>>> 1d4b1dea
 ```
 
 spaCy also lets you install extra dependencies by specifying the following
@@ -182,34 +165,12 @@
 [Windows](#source-windows) for details.
 
 ```bash
-<<<<<<< HEAD
 $ python -m pip install -U pip setuptools wheel # install/update build tools
 $ git clone https://github.com/explosion/spaCy  # clone spaCy
 $ cd spaCy                                      # navigate into dir
 $ python -m venv .env                           # create environment in .env
 $ source .env/bin/activate                      # activate virtual env
 $ pip install .                                 # compile and install spaCy
-=======
-git clone https://github.com/explosion/spaCy   # clone spaCy
-cd spaCy                                       # navigate into directory
-
-python -m venv .env                            # create environment in .env
-source .env/bin/activate                       # activate virtual environment
-python -m pip install -U pip setuptools wheel  # update build tools
-pip install .                                  # compile and install spaCy
-```
-
-To install with extras:
-
-```bash
-pip install .[lookups,cuda102]                 # install spaCy with extras
-```
-
-To install all dependencies required for development:
-
-```bash
-pip install -r requirements.txt
->>>>>>> 1d4b1dea
 ```
 
 To install with extras:
@@ -340,7 +301,6 @@
 and [build spaCy from source](#source). This will also install the required
 development dependencies and test utilities defined in the `requirements.txt`.
 
-<<<<<<< HEAD
 Alternatively, you can find out where spaCy is installed and run `pytest` on
 that directory. Don't forget to also install the test utilities via spaCy's
 [`requirements.txt`](%%GITHUB_SPACY/requirements.txt):
@@ -348,32 +308,16 @@
 ```bash
 $ python -c "import os; import spacy; print(os.path.dirname(spacy.__file__))"
 $ pip install -r path/to/requirements.txt
-$ python -m pytest [spacy directory]
-=======
-Alternatively, you can run `pytest` on the tests packaged with the install
-`spacy package. Don't forget to also install the test utilities via spaCy's [`requirements.txt`](https://github.com/explosion/spaCy/tree/master/requirements.txt):
-
-```bash
-pip install -r requirements.txt
-python -m pytest --pyargs spacy
->>>>>>> 1d4b1dea
+$ python -m pytest --pyargs %%SPACY_PKG_NAME
 ```
 
 Calling `pytest` on the spaCy directory will run only the basic tests. The flag
 `--slow` is optional and enables additional tests that take longer.
 
 ```bash
-<<<<<<< HEAD
 $ python -m pip install -U pytest               # update pytest
-$ python -m pytest [spacy directory]            # basic tests
-$ python -m pytest [spacy directory] --slow     # basic and slow tests
-=======
-# make sure you are using recent pytest version
-python -m pip install -U pytest
-
-python -m pytest --pyargs spacy                # basic tests
-python -m pytest --pyargs spacy --slow         # basic and slow tests
->>>>>>> 1d4b1dea
+$ python -m pytest --pyargs %%SPACY_PKG_NAME               # basic tests
+$ python -m pytest --pyargs %%SPACY_PKG_NAME --slow        # basic and slow tests
 ```
 
 ## Troubleshooting guide {#troubleshooting}
