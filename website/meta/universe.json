{
    "resources": [
        {
            "id": "spacy-vscode",
            "title": "spaCy Visual Studio Code Extension",
            "thumb": "https://raw.githubusercontent.com/explosion/spacy-vscode/main/icon.png",
            "slogan": "Work with spaCy's config files in VS Code",
            "description": "The spaCy VS Code Extension provides additional tooling and features for working with spaCy's config files. Version 1.0.0 includes hover descriptions for registry functions, variables, and section names within the config as an installable extension.",
            "url": "https://marketplace.visualstudio.com/items?itemName=Explosion.spacy-extension",
            "github": "explosion/spacy-vscode",
            "code_language": "python",
            "author": "Explosion",
            "author_links": {
                "twitter": "@explosion_ai",
                "github": "explosion"
            },
            "category": [
                "extension"
            ],
            "tags": []
        },
        {
            "id": "constituent_treelib",
            "title": "Constituent Treelib",
            "slogan": "Extract constituents with ease!",
            "description": "Constituent Treelib (CTL) is a lightweight Python library built on top of benepar (Berkeley Neural Parser) as well as the two well-known NLP frameworks spaCy and NLTK. CTL offers you a convenient way to parse sentences into constituent trees, modify them according to their structure, as well as visualize and export them into various file formats. In addition, you can extract phrases according to their phrasal categories (which can be used e.g., as features for various NLP tasks), validate already parsed sentences in bracket notation or convert them back into sentences.",
            "github": "Halvani/Constituent-Treelib",
            "pip": "constituent-treelib",
            "code_example": [
                "from constituent_treelib import ConstituentTree, Language",
                "# Define the language for the sentence as well as for the spaCy and benepar models",
                "language = Language.English",
                "# Define which specific SpaCy model should be used (default is Medium)",
                "spacy_model_size = ConstituentTree.SpacyModelSize.Medium",
                "# Create the pipeline (note, the required models will be downloaded and installed automatically)",
                "nlp = ConstituentTree.create_pipeline(language, spacy_model_size)",
                "# Your sentence",
                "sentence = 'We try to explicitly describe the geometry of the edges of the images.'",
                "# Create the tree from where we are going to extract the desired noun phrases",
                "tree = ConstituentTree(sentence, nlp)",
                "all_phrases = tree.extract_all_phrases(min_words_in_phrases=1)",
                "print(all_phrases)",
                "# {'PP': ['of the edges of the images', 'of the images'], 'NP': ['We', 'the geometry of the edges of the images', 'the geometry', 'the edges of the images', 'the edges', 'the images'], 'S': ['We try to explicitly describe the geometry of the edges of the images .', 'to explicitly describe the geometry of the edges of the images'], 'VP': ['try to explicitly describe the geometry of the edges of the images', 'to explicitly describe the geometry of the edges of the images', 'describe the geometry of the edges of the images'], 'ADVP': ['explicitly']}"
            ],
            "code_language": "python",
            "url": "https://github.com/Halvani/Constituent-Treelib",
            "thumb": "https://github.com/Halvani/Constituent-Treelib/blob/main/assets/images/promo_tree.svg",
            "author": "Oren Halvani",
            "author_links": {
                "github": "Halvani",
                "website": "https://www.linkedin.com/in/orenhalvani"
            },
            "category": [
                "apis",
                "standalone",
                "visualizers"
            ],
            "tags": [
                "apis",
                "deployment",
                "constituency ",
                "parsing"
            ]
        },
        {
            "id": "sayswho",
            "title": "SaysWho",
            "slogan": "Quote identification, attribution and resolution",
            "description": "A Python package for identifying and attributing quotes in text. It uses a combination of spaCy functionality, logic and grammar to find quotes and their speakers, then uses the spaCy coreferencing model to better clarify who is speaking. Currently English only.",
            "github": "afriedman412/sayswho",
            "pip": "sayswho",
            "code_language": "python",
            "author": "Andy Friedman",
            "author_links": {
                "twitter": "@steadynappin",
                "github": "afriedman412"
            },
            "code_example": [
                "from sayswho import SaysWho",
                "text = open(\"path/to/your/text_file.txt\").read()",
                "sw = SaysWho()",
                "sw.attribute(text)",
                "sw.expand_match() # see quote/cluster matches",
                "sw.render_to_html() # output your text, quotes and cluster matches to an html file called \"temp.html\""
            ],
            "category": [
                "standalone"
            ],
            "tags": [
                "attribution",
                "coref",
                "text-processing"
            ]
        },
        {
            "id": "parsigs",
            "title": "parsigs",
            "slogan": "Structuring prescriptions text made simple using spaCy",
            "description": "Parsigs is an open-source project that aims to extract the relevant dosage information from prescriptions text without compromising the patient's privacy.\n\nNotice you also need to install the model in order to use the package: `pip install https://huggingface.co/royashcenazi/en_parsigs/resolve/main/en_parsigs-any-py3-none-any.whl`",
            "github": "royashcenazi/parsigs",
            "pip": "parsigs",
            "code_language": "python",
            "author": "Roy Ashcenazi",
            "code_example": [
                "# You'll need to install the trained model, see instructions in the description section",
                "from parsigs.parse_sig_api import StructuredSig, SigParser",
                "sig_parser = SigParser()",
                "",
                "sig = 'Take 1 tablet of ibuprofen 200mg 3 times every day for 3 weeks'",
                "parsed_sig = sig_parser.parse(sig)"
            ],
            "author_links": {
                "github": "royashcenazi"
            },
            "category": [
                "model",
                "research",
                "biomedical"
            ],
            "tags": [
                "sigs",
                "prescription",
                "pharma"
            ]
        },
        {
            "id": "latincy",
            "title": "LatinCy",
            "thumb": "https://raw.githubusercontent.com/diyclassics/la_core_web_lg/main/latincy-logo.png",
            "slogan": "Synthetic trained spaCy pipelines for Latin NLP",
            "description": "Set of trained general purpose Latin-language 'core' pipelines for use with spaCy. The models are trained on a large amount of available Latin data, including all five of the Latin Universal Dependency treebanks, which have been preprocessed to be compatible with each other.",
            "url": "https://huggingface.co/latincy",
            "code_example": [
                "# pip install https://huggingface.co/latincy/la_core_web_lg/resolve/main/la_core_web_lg-any-py3-none-any.whl",
                "import spacy",
                "nlp = spacy.load('la_core_web_lg')",
                "doc = nlp('Haec narrantur a poetis de Perseo')",
                "",
                "print(f'{doc[0].text}, {doc[0].norm_}, {doc[0].lemma_}, {doc[0].pos_}')",
                "",
                "# > Haec, haec, hic, DET"
            ],
            "code_language": "python",
            "author": "Patrick J. Burns",
            "author_links": {
                "twitter": "@diyclassics",
                "github": "diyclassics",
                "website": "https://diyclassics.github.io/"
            },
            "category": [
                "pipeline",
                "research"
            ],
            "tags": [
                "latin"
            ]
        },
        {
            "id": "odycy",
            "title": "OdyCy",
            "slogan": "General-purpose language pipelines for premodern Greek.",
            "description": "Academically validated modular NLP pipelines for premodern Greek. odyCy achieves state of the art performance on multiple tasks on unseen test data from the Universal Dependencies Perseus treebank, and performs second best on the PROIEL treebank’s test set on even more tasks. In addition performance also seems relatively stable across the two evaluation datasets in comparison with other NLP pipelines. OdyCy is being used at the Center for Humanities Computing for preprocessing and analyzing Ancient Greek corpora for New Testament research, meaning that you can expect consistent maintenance and improvements.",
            "github": "centre-for-humanities-computing/odyCy",
            "code_example": [
                "# To install the high-accuracy transformer-based pipeline",
                "# pip install https://huggingface.co/chcaa/grc_odycy_joint_trf/resolve/main/grc_odycy_joint_trf-any-py3-none-any.whl",
                "import spacy",
                "",
                "nlp = spacy.load('grc_odycy_joint_trf')",
                "",
                "doc = nlp('τὴν γοῦν Ἀττικὴν ἐκ τοῦ ἐπὶ πλεῖστον διὰ τὸ λεπτόγεων ἀστασίαστον οὖσαν ἄνθρωποι ᾤκουν οἱ αὐτοὶ αἰεί.')"
            ],
            "code_language": "python",
            "url": "https://centre-for-humanities-computing.github.io/odyCy/",
            "thumb": "https://raw.githubusercontent.com/centre-for-humanities-computing/odyCy/7b94fec60679d06272dca88a4dcfe0f329779aea/docs/_static/logo.svg",
            "image": "https://github.com/centre-for-humanities-computing/odyCy/raw/main/docs/_static/logo_with_text_below.svg",
            "author": "Jan Kostkan, Márton Kardos (Center for Humanities Computing, Aarhus University)",
            "author_links": {
                "github": "centre-for-humanities-computing",
                "website": "https://chc.au.dk/"
            },
            "category": [
                "pipeline",
                "standalone",
                "research"
            ],
            "tags": [
                "ancient Greek"
            ]
        },
        {
            "id": "spacy-wasm",
            "title": "spacy-wasm",
            "slogan": "spaCy in the browser using WebAssembly",
            "description": "Run spaCy directly in the browser with WebAssembly. Using Pyodide, the application loads the spaCy model and renders the text prompt with displaCy.",
            "url": "https://spacy-wasm.vercel.app/",
            "github": "SyedAhkam/spacy-wasm",
            "code_language": "python",
            "author": "Syed Ahkam",
            "author_links": {
                "twitter": "@SyedAhkam1",
                "github": "SyedAhkam"
            },
            "category": [
                "visualizers"
            ],
            "tags": [
                "visualization",
                "deployment"
            ]
        },
        {
            "id": "spacysee",
            "title": "spaCysee",
            "slogan": "Visualize spaCy's Dependency Parsing, POS tagging, and morphological analysis",
            "description": "A project that helps you visualize your spaCy docs in Jupyter notebooks. Each of the dependency tags, POS tags and morphological features are clickable. Clicking on a tag will bring up the relevant documentation for that tag.",
            "github": "moxley01/spacysee",
            "pip": "spacysee",
            "code_example": [
                "import spacy",
                "from spacysee import render",
                "",
                "nlp = spacy.load('en_core_web_sm')",
                "doc = nlp('This is a neat way to visualize your spaCy docs')",
                "render(doc, width='500', height='500')"
            ],
            "code_language": "python",
            "thumb": "https://www.mattoxley.com/static/images/spacysee_logo.svg",
            "image": "https://www.mattoxley.com/static/images/spacysee_logo.svg",
            "author": "Matt Oxley",
            "author_links": {
                "twitter": "matt0xley",
                "github": "moxley01",
                "website": "https://mattoxley.com"
            },
            "category": [
                "visualizers"
            ],
            "tags": [
                "visualization"
            ]
        },
        {
            "id": "grecy",
            "title": "greCy",
            "slogan": "Ancient Greek pipelines for spaCy",
            "description": "greCy offers state-of-the-art pipelines for ancient Greek NLP. It installs language models available in various sizes, some of them containing either word vectors or the aristoBERTo transformer.",
            "github": "jmyerston/greCy",
            "pip": "grecy",
            "code_example": [
                "python -m grecy install grc_proiel_trf",
                "",
                "#After installing grc_proiel_trf or any other model",
                "import spacy",
                "",
                "nlp = spacy.load('grc_proiel_trf')",
                "doc = nlp('δοκῶ μοι περὶ ὧν πυνθάνεσθε οὐκ ἀμελέτητος εἶναι')",
                "",
                "for token in doc:",
                "   print(f'{token.text}, lemma: {token.lemma_}, pos: {token.pos_}, dep: {token.dep_}')"
            ],
            "code_language": "python",
            "thumb": "https://jacobo-syntax.hf.space/media/03a5317fa660c142e41dd2870b4273ce4e668e6fcdee0a276891f563.png",
            "author": "Jacobo Myerston",
            "author_links": {
                "twitter": "@jcbmyrstn",
                "github": "jmyerston",
                "website": "https://huggingface.co/spaces/Jacobo/syntax"
            },
            "category": [
                "pipeline",
                "research",
                "models"
            ],
            "tags": [
                "ancient Greek"
            ]
        },
        {
            "id": "spacy-cleaner",
            "title": "spacy-cleaner",
            "slogan": "Easily clean text with spaCy!",
            "description": "**spacy-cleaner** utilises spaCy `Language` models to replace, remove, and \n  mutate spaCy tokens. Cleaning actions available are:\n\n* Remove/replace stopwords.\n* Remove/replace punctuation.\n* Remove/replace numbers.\n* Remove/replace emails.\n* Remove/replace URLs.\n* Perform lemmatisation.\n\nSee our [docs](https://ce11an.github.io/spacy-cleaner/) for more information.",
            "github": "Ce11an/spacy-cleaner",
            "pip": "spacy-cleaner",
            "code_example": [
                "import spacy",
                "import spacy_cleaner",
                "from spacy_cleaner.processing import removers, replacers, mutators",
                "",
                "model = spacy.load(\"en_core_web_sm\")",
                "pipeline = spacy_cleaner.Pipeline(",
                "    model,",
                "    removers.remove_stopword_token,",
                "    replacers.replace_punctuation_token,",
                "    mutators.mutate_lemma_token,",
                ")",
                "",
                "texts = [\"Hello, my name is Cellan! I love to swim!\"]",
                "",
                "pipeline.clean(texts)",
                "# ['hello _IS_PUNCT_ Cellan _IS_PUNCT_ love swim _IS_PUNCT_']"
            ],
            "code_language": "python",
            "url": "https://ce11an.github.io/spacy-cleaner/",
            "image": "https://raw.githubusercontent.com/Ce11an/spacy-cleaner/main/docs/assets/images/spacemen.png",
            "author": "Cellan Hall",
            "author_links": {
                "twitter": "Ce11an",
                "github": "Ce11an",
                "website": "https://www.linkedin.com/in/cellan-hall/"
            },
            "category": [
                "extension"
            ],
            "tags": [
                "text-processing"
            ]
        },
        {
            "id": "Zshot",
            "title": "Zshot",
            "slogan": "Zero and Few shot named entity & relationships recognition",
            "github": "ibm/zshot",
            "pip": "zshot",
            "code_example": [
                "import spacy",
                "from zshot import PipelineConfig, displacy",
                "from zshot.linker import LinkerRegen",
                "from zshot.mentions_extractor import MentionsExtractorSpacy",
                "from zshot.utils.data_models import Entity",
                "",
                "nlp = spacy.load('en_core_web_sm')",
                "# zero shot definition of entities",
                "nlp_config = PipelineConfig(",
                "    mentions_extractor=MentionsExtractorSpacy(),",
                "    linker=LinkerRegen(),",
                "    entities=[",
                "        Entity(name='Paris',",
                "               description='Paris is located in northern central France, in a north-bending arc of the river Seine'),",
                "        Entity(name='IBM',",
                "               description='International Business Machines Corporation (IBM) is an American multinational technology corporation headquartered in Armonk, New York'),",
                "        Entity(name='New York', description='New York is a city in U.S. state'),",
                "        Entity(name='Florida', description='southeasternmost U.S. state'),",
                "        Entity(name='American',",
                "              description='American, something of, from, or related to the United States of America, commonly known as the United States or America'),",
                "        Entity(name='Chemical formula',",
                "               description='In chemistry, a chemical formula is a way of presenting information about the chemical proportions of atoms that constitute a particular chemical compound or molecul'),",
                "        Entity(name='Acetamide',",
                "               description='Acetamide (systematic name: ethanamide) is an organic compound with the formula CH3CONH2. It is the simplest amide derived from acetic acid. It finds some use as a plasticizer and as an industrial solvent.'),",
                "        Entity(name='Armonk',",
                "               description='Armonk is a hamlet and census-designated place (CDP) in the town of North Castle, located in Westchester County, New York, United States.'),",
                "        Entity(name='Acetic Acid',",
                "               description='Acetic acid, systematically named ethanoic acid, is an acidic, colourless liquid and organic compound with the chemical formula CH3COOH'),",
                "        Entity(name='Industrial solvent',",
                "               description='Acetamide (systematic name: ethanamide) is an organic compound with the formula CH3CONH2. It is the simplest amide derived from acetic acid. It finds some use as a plasticizer and as an industrial solvent.'),",
                "    ]",
                ")",
                "nlp.add_pipe('zshot', config=nlp_config, last=True)",
                "",
                "text = 'International Business Machines Corporation (IBM) is an American multinational technology corporation' \\",
                "        ' headquartered in Armonk, New York, with operations in over 171 countries.'",
                "",
                "doc = nlp(text)",
                "displacy.serve(doc, style='ent')"
            ],
            "thumb": "https://ibm.github.io/zshot/img/graph.png",
            "url": "https://ibm.github.io/zshot/",
            "author": "IBM Research",
            "author_links": {
                "github": "ibm",
                "twitter": "IBMResearch",
                "website": "https://research.ibm.com/labs/ireland/"
            },
            "category": [
                "scientific",
                "models",
                "research"
            ]
        },
        {
            "id": "concepcy",
            "title": "concepCy",
            "slogan": "A multilingual knowledge graph in spaCy",
            "description": "A spaCy wrapper for ConceptNet, a freely-available semantic network designed to help computers understand the meaning of words.",
            "github": "JulesBelveze/concepcy",
            "pip": "concepcy",
            "code_example": [
                "import spacy",
                "import concepcy",
                "",
                "nlp = spacy.load('en_core_web_sm')",
                "# Using default concepCy configuration",
                "nlp.add_pipe('concepcy')",
                "",
                "doc = nlp('WHO is a lovely company')",
                "",
                "# Access all the 'RelatedTo' relations from the Doc",
                "for word, relations in doc._.relatedto.items():",
                "    print(f'Word: {word}\n{relations}')",
                "",
                "# Access the 'RelatedTo' relations word by word",
                "for token in doc:",
                "    print(f'Word: {token}\n{token._.relatedto}')"
            ],
            "category": [
                "pipeline"
            ],
            "image": "https://github.com/JulesBelveze/concepcy/blob/main/figures/concepcy.png",
            "tags": [
                "semantic",
                "ConceptNet"
            ],
            "author": "Jules Belveze",
            "author_links": {
                "github": "JulesBelveze",
                "website": "https://www.linkedin.com/in/jules-belveze/"
            }
        },
        {
            "id": "spacyfishing",
            "title": "spaCy fishing",
            "slogan": "Named entity disambiguation and linking on Wikidata in spaCy with Entity-Fishing.",
            "description": "A spaCy wrapper of Entity-Fishing for named entity disambiguation and linking against a Wikidata knowledge base.",
            "github": "Lucaterre/spacyfishing",
            "pip": "spacyfishing",
            "code_example": [
                "import spacy",
                "text = 'Victor Hugo and Honoré de Balzac are French writers who lived in Paris.'",
                "nlp = spacy.load('en_core_web_sm')",
                "nlp.add_pipe('entityfishing')",
                "doc = nlp(text)",
                "for span in doc.ents:",
                "    print((ent.text, ent.label_, ent._.kb_qid, ent._.url_wikidata, ent._.nerd_score))",
                "# ('Victor Hugo', 'PERSON', 'Q535', 'https://www.wikidata.org/wiki/Q535', 0.972)",
                "# ('Honoré de Balzac', 'PERSON', 'Q9711', 'https://www.wikidata.org/wiki/Q9711', 0.9724)",
                "# ('French', 'NORP', 'Q121842', 'https://www.wikidata.org/wiki/Q121842', 0.3739)",
                "# ('Paris', 'GPE', 'Q90', 'https://www.wikidata.org/wiki/Q90', 0.5652)",
                "## Set parameter `extra_info` to `True` and check also span._.description, span._.src_description, span._.normal_term, span._.other_ids"
            ],
            "category": [
                "models",
                "pipeline"
            ],
            "image": "https://raw.githubusercontent.com/Lucaterre/spacyfishing/main/docs/spacyfishing-logo-resized.png",
            "tags": [
                "NER",
                "NEL"
            ],
            "author": "Lucas Terriel",
            "author_links": {
                "twitter": "TerreLuca",
                "github": "Lucaterre"
            }
        },
        {
            "id": "aim-spacy",
            "title": "Aim-spaCy",
            "slogan": "Aim-spaCy is an Aim-based spaCy experiment tracker.",
            "description": "Aim-spaCy helps to easily collect, store and explore training logs for spaCy, including: hyper-parameters, metrics and displaCy visualizations",
            "github": "aimhubio/aim-spacy",
            "pip": "aim-spacy",
            "code_example": [
                "https://github.com/aimhubio/aim-spacy/tree/master/examples"
            ],
            "code_language": "python",
            "url": "https://aimstack.io/spacy",
            "thumb": "https://user-images.githubusercontent.com/13848158/172912427-ee9327ea-3cd8-47fa-8427-6c0d36cd831f.png",
            "image": "https://user-images.githubusercontent.com/13848158/136364717-0939222c-55b6-44f0-ad32-d9ab749546e4.png",
            "author": "AimStack",
            "author_links": {
                "twitter": "aimstackio",
                "github": "aimhubio",
                "website": "https://aimstack.io"
            },
            "category": [
                "visualizers"
            ],
            "tags": [
                "experiment-tracking",
                "visualization"
            ]
        },
        {
            "id": "spacy-report",
            "title": "spacy-report",
            "slogan": "Generates interactive reports for spaCy models.",
            "description": "The goal of spacy-report is to offer static reports for spaCy models that help users make better decisions on how the models can be used.",
            "github": "koaning/spacy-report",
            "pip": "spacy-report",
            "thumb": "https://github.com/koaning/spacy-report/raw/main/icon.png",
            "image": "https://raw.githubusercontent.com/koaning/spacy-report/main/gif.gif",
            "code_example": [
                "python -m spacy report textcat training/model-best/ corpus/train.spacy corpus/dev.spacy"
            ],
            "category": [
                "visualizers",
                "research"
            ],
            "author": "Vincent D. Warmerdam",
            "author_links": {
                "twitter": "fishnets88",
                "github": "koaning",
                "website": "https://koaning.io"
            }
        },
        {
            "id": "scrubadub_spacy",
            "title": "scrubadub_spacy",
            "category": [
                "pipeline"
            ],
            "slogan": "Remove personally identifiable information from text using spaCy.",
            "description": "scrubadub removes personally identifiable information from text. scrubadub_spacy is an extension that uses spaCy NLP models to remove personal information from text.",
            "github": "LeapBeyond/scrubadub_spacy",
            "pip": "scrubadub-spacy",
            "url": "https://github.com/LeapBeyond/scrubadub_spacy",
            "code_language": "python",
            "author": "Leap Beyond",
            "author_links": {
                "github": "LeapBeyond",
                "website": "https://leapbeyond.ai"
            },
            "code_example": [
                "import scrubadub, scrubadub_spacy",
                "scrubber = scrubadub.Scrubber()",
                "scrubber.add_detector(scrubadub_spacy.detectors.SpacyEntityDetector)",
                "print(scrubber.clean(\"My name is Alex, I work at LifeGuard in London, and my eMail is alex@lifeguard.com btw. my super secret twitter login is username: alex_2000 password: g-dragon180888\"))",
                "# My name is {{NAME}}, I work at {{ORGANIZATION}} in {{LOCATION}}, and my eMail is {{EMAIL}} btw. my super secret twitter login is username: {{USERNAME}} password: {{PASSWORD}}"
            ]
        },
        {
            "id": "spacy-setfit-textcat",
            "title": "spacy-setfit-textcat",
            "category": [
                "research"
            ],
            "tags": [
                "SetFit",
                "Few-Shot"
            ],
            "slogan": "spaCy Project: Experiments with SetFit & Few-Shot Classification",
            "description": "This project is an experiment with spaCy and few-shot text classification using SetFit",
            "github": "pmbaumgartner/spacy-setfit-textcat",
            "url": "https://github.com/pmbaumgartner/spacy-setfit-textcat",
            "code_language": "python",
            "author": "Peter Baumgartner",
            "author_links": {
                "twitter": "pmbaumgartner",
                "github": "pmbaumgartner",
                "website": "https://www.peterbaumgartner.com/"
            },
            "code_example": [
                "https://colab.research.google.com/drive/1CvGEZC0I9_v8gWrBxSJQ4Z8JGPJz-HYb?usp=sharing"
            ]
        },
        {
            "id": "spacy-experimental",
            "title": "spacy-experimental",
            "category": [
                "extension"
            ],
            "slogan": "Cutting-edge experimental spaCy components and features",
            "description": "This package includes experimental components and features for spaCy v3.x, for example model architectures, pipeline components and utilities.",
            "github": "explosion/spacy-experimental",
            "pip": "spacy-experimental",
            "url": "https://github.com/explosion/spacy-experimental",
            "code_language": "python",
            "author": "Explosion",
            "author_links": {
                "twitter": "explosion_ai",
                "github": "explosion",
                "website": "https://explosion.ai/"
            },
            "code_example": [
                "python -m pip install -U pip setuptools wheel",
                "python -m pip install spacy-experimental"
            ]
        },
        {
            "id": "spacypdfreader",
            "title": "spacypdfreader",
            "category": [
                "pipeline"
            ],
            "tags": [
                "PDF"
            ],
            "slogan": "Easy PDF to text to spaCy text extraction in Python.",
            "description": "*spacypdfreader* is a Python library that allows you to convert PDF files directly into *spaCy* `Doc` objects. The library provides several built in parsers or bring your own parser. `Doc` objects are annotated with several custom attributes including: `token._.page_number`, `doc._.page_range`, `doc._.first_page`, `doc._.last_page`, `doc._.pdf_file_name`, and `doc._.page(int)`.",
            "github": "SamEdwardes/spacypdfreader",
            "pip": "spacypdfreader",
            "url": "https://samedwardes.github.io/spacypdfreader/",
            "code_language": "python",
            "author": "Sam Edwardes",
            "author_links": {
                "twitter": "TheReaLSamlam",
                "github": "SamEdwardes",
                "website": "https://samedwardes.com"
            },
            "code_example": [
                "import spacy",
                "from spacypdfreader.spacypdfreader import pdf_reader",
                "",
                "nlp = spacy.load('en_core_web_sm')",
                "doc = pdf_reader('tests/data/test_pdf_01.pdf', nlp)",
                "",
                "# Get the page number of any token.",
                "print(doc[0]._.page_number)  # 1",
                "print(doc[-1]._.page_number) # 4",
                "",
                "# Get page meta data about the PDF document.",
                "print(doc._.pdf_file_name)   # 'tests/data/test_pdf_01.pdf'",
                "print(doc._.page_range)      # (1, 4)",
                "print(doc._.first_page)      # 1",
                "print(doc._.last_page)       # 4",
                "",
                "# Get all of the text from a specific PDF page.",
                "print(doc._.page(4))         # 'able to display the destination page (unless...'"
            ]
        },
        {
            "id": "nlpcloud",
            "title": "NLPCloud.io",
            "slogan": "Production-ready API for spaCy models in production",
            "description": "A highly-available hosted API to easily deploy and use spaCy models in production. Supports NER, POS tagging, dependency parsing, and tokenization.",
            "github": "nlpcloud",
            "pip": "nlpcloud",
            "code_example": [
                "import nlpcloud",
                "",
                "client = nlpcloud.Client('en_core_web_lg', '4eC39HqLyjWDarjtT1zdp7dc')",
                "client.entities('John Doe is a Go Developer at Google')",
                "# [{'end': 8, 'start': 0, 'text': 'John Doe', 'type': 'PERSON'}, {'end': 25, 'start': 13, 'text': 'Go Developer', 'type': 'POSITION'}, {'end': 35,'start': 30, 'text': 'Google', 'type': 'ORG'}]"
            ],
            "thumb": "https://avatars.githubusercontent.com/u/77671902",
            "image": "https://nlpcloud.io/assets/images/logo.svg",
            "code_language": "python",
            "author": "NLPCloud.io",
            "author_links": {
                "github": "nlpcloud",
                "twitter": "cloud_nlp",
                "website": "https://nlpcloud.io"
            },
            "category": [
                "apis",
                "nonpython",
                "standalone"
            ],
            "tags": [
                "api",
                "deploy",
                "production"
            ]
        },
        {
            "id": "eMFDscore",
            "title": "eMFDscore : Extended Moral Foundation Dictionary Scoring for Python",
            "slogan": "Extended Moral Foundation Dictionary Scoring for Python",
            "description": "eMFDscore is a library for the fast and flexible extraction of various moral information metrics from textual input data. eMFDscore is built on spaCy for faster execution and performs minimal preprocessing consisting of tokenization, syntactic dependency parsing, lower-casing, and stopword/punctuation/whitespace removal. eMFDscore lets users score documents with multiple Moral Foundations Dictionaries, provides various metrics for analyzing moral information, and extracts moral patient, agent, and attribute words related to entities.",
            "github": "medianeuroscience/emfdscore",
            "code_example": [
                "from emfdscore.scoring import score_docs",
                "import pandas as pd",
                "template_input = pd.read_csv('emfdscore/template_input.csv', header=None)",
                "DICT_TYPE = 'emfd'",
                "PROB_MAP = 'single'",
                "SCORE_METHOD = 'bow'",
                "OUT_METRICS = 'vice-virtue'",
                "OUT_CSV_PATH = 'single-vv.csv'",
                "df = score_docs(template_input,DICT_TYPE,PROB_MAP,SCORE_METHOD,OUT_METRICS,num_docs)"
            ],
            "code_language": "python",
            "author": "Media Neuroscience Lab",
            "author_links": {
                "github": "medianeuroscience",
                "twitter": "medianeuro"
            },
            "category": [
                "research",
                "teaching"
            ],
            "tags": [
                "morality",
                "dictionary",
                "sentiment"
            ]
        },
        {
            "id": "skweak",
            "title": "skweak",
            "slogan": "Weak supervision for NLP",
            "description": "`skweak` brings the power of weak supervision to NLP tasks, and in particular sequence labelling and text classification. Instead of annotating documents by hand, `skweak` allows you to define *labelling functions* to automatically label your documents, and then aggregate their results using a statistical model that estimates the accuracy and confusions of each labelling function.",
            "github": "NorskRegnesentral/skweak",
            "pip": "skweak",
            "code_example": [
                "import spacy, re",
                "from skweak import heuristics, gazetteers, aggregation, utils",
                "",
                "# LF 1: heuristic to detect occurrences of MONEY entities",
                "def money_detector(doc):",
                "   for tok in doc[1:]:",
                "      if tok.text[0].isdigit() and tok.nbor(-1).is_currency:",
                "          yield tok.i-1, tok.i+1, 'MONEY'",
                "lf1 = heuristics.FunctionAnnotator('money', money_detector)",
                "",
                "# LF 2: detection of years with a regex",
                "lf2= heuristics.TokenConstraintAnnotator ('years', lambda tok: re.match('(19|20)\\d{2}$', tok.text), 'DATE')",
                "",
                "# LF 3: a gazetteer with a few names",
                "NAMES = [('Barack', 'Obama'), ('Donald', 'Trump'), ('Joe', 'Biden')]",
                "trie = gazetteers.Trie(NAMES)",
                "lf3 = gazetteers.GazetteerAnnotator('presidents', {'PERSON':trie})",
                "",
                "# We create a corpus (here with a single text)",
                "nlp = spacy.load('en_core_web_sm')",
                "doc = nlp('Donald Trump paid $750 in federal income taxes in 2016')",
                "",
                "# apply the labelling functions",
                "doc = lf3(lf2(lf1(doc)))",
                "",
                "# and aggregate them",
                "hmm = aggregation.HMM('hmm', ['PERSON', 'DATE', 'MONEY'])",
                "hmm.fit_and_aggregate([doc])",
                "",
                "# we can then visualise the final result (in Jupyter)",
                "utils.display_entities(doc, 'hmm')"
            ],
            "code_language": "python",
            "url": "https://github.com/NorskRegnesentral/skweak",
            "thumb": "https://raw.githubusercontent.com/NorskRegnesentral/skweak/main/data/skweak_logo_thumbnail.jpg",
            "image": "https://raw.githubusercontent.com/NorskRegnesentral/skweak/main/data/skweak_logo.jpg",
            "author": "Pierre Lison",
            "author_links": {
                "twitter": "plison2",
                "github": "plison",
                "website": "https://www.nr.no/~plison"
            },
            "category": [
                "pipeline",
                "standalone",
                "research",
                "training"
            ],
            "tags": [],
            "spacy_version": 3
        },
        {
            "id": "numerizer",
            "title": "numerizer",
            "slogan": "Convert natural language numerics into ints and floats.",
            "description": "A SpaCy extension for Docs, Spans and Tokens that converts numerical words and quantitative named entities into numeric strings.",
            "github": "jaidevd/numerizer",
            "pip": "numerizer",
            "code_example": [
                "from spacy import load",
                "import numerizer",
                "nlp = load('en_core_web_sm') # or any other model",
                "doc = nlp('The Hogwarts Express is at platform nine and three quarters')",
                "doc._.numerize()",
                "# {nine and three quarters: '9.75'}"
            ],
            "author": "Jaidev Deshpande",
            "author_links": {
                "github": "jaidevd",
                "twitter": "jaidevd"
            },
            "category": [
                "standalone"
            ]
        },
        {
            "id": "spacy-dbpedia-spotlight",
            "title": "DBpedia Spotlight for SpaCy",
            "slogan": "Use DBpedia Spotlight to link entities inside SpaCy",
            "description": "This library links SpaCy with [DBpedia Spotlight](https://www.dbpedia-spotlight.org/). You can easily get the DBpedia entities from your documents, using the public web service or by using your own instance of DBpedia Spotlight. The `doc.ents` are populated with the entities and all their details (URI, type, ...).",
            "github": "MartinoMensio/spacy-dbpedia-spotlight",
            "pip": "spacy-dbpedia-spotlight",
            "code_example": [
                "import spacy_dbpedia_spotlight",
                "# load your model as usual",
                "nlp = spacy.load('en_core_web_lg')",
                "# add the pipeline stage",
                "nlp.add_pipe('dbpedia_spotlight')",
                "# get the document",
                "doc = nlp('The president of USA is calling Boris Johnson to decide what to do about coronavirus')",
                "# see the entities",
                "print('Entities', [(ent.text, ent.label_, ent.kb_id_) for ent in doc.ents])",
                "# inspect the raw data from DBpedia spotlight",
                "print(doc.ents[0]._.dbpedia_raw_result)"
            ],
            "category": [
                "models",
                "pipeline"
            ],
            "author": "Martino Mensio",
            "author_links": {
                "twitter": "MartinoMensio",
                "github": "MartinoMensio",
                "website": "https://martinomensio.github.io"
            }
        },
        {
            "id": "spacy-textblob",
            "title": "spacytextblob",
            "slogan": "A TextBlob sentiment analysis pipeline component for spaCy.",
            "thumb": "https://github.com/SamEdwardes/spacytextblob/raw/main/docs/static/img/logo-thumb-square-250x250.png",
            "description": "spacytextblob is a pipeline component that enables sentiment analysis using the [TextBlob](https://github.com/sloria/TextBlob) library. It will add the additional extension `._.blob` to `Doc`, `Span`, and `Token` objects.",
            "github": "SamEdwardes/spacytextblob",
            "pip": "spacytextblob",
            "code_example": [
                "# the following installations are required",
                "# python -m textblob.download_corpora",
                "# python -m spacy download en_core_web_sm",
                "",
                "import spacy",
                "from spacytextblob.spacytextblob import SpacyTextBlob",
                "",
                "nlp = spacy.load('en_core_web_sm')",
                "nlp.add_pipe('spacytextblob')",
                "text = 'I had a really horrible day. It was the worst day ever! But every now and then I have a really good day that makes me happy.'",
                "doc = nlp(text)",
                "doc._.blob.polarity                            # Polarity: -0.125",
                "doc._.blob.subjectivity                        # Subjectivity: 0.9",
                "doc._.blob.sentiment_assessments.assessments   # Assessments: [(['really', 'horrible'], -1.0, 1.0, None), (['worst', '!'], -1.0, 1.0, None), (['really', 'good'], 0.7, 0.6000000000000001, None), (['happy'], 0.8, 1.0, None)]",
                "doc._.blob.ngrams()                            # [WordList(['I', 'had', 'a']), WordList(['had', 'a', 'really']), WordList(['a', 'really', 'horrible']), WordList(['really', 'horrible', 'day']), WordList(['horrible', 'day', 'It']), WordList(['day', 'It', 'was']), WordList(['It', 'was', 'the']), WordList(['was', 'the', 'worst']), WordList(['the', 'worst', 'day']), WordList(['worst', 'day', 'ever']), WordList(['day', 'ever', 'But']), WordList(['ever', 'But', 'every']), WordList(['But', 'every', 'now']), WordList(['every', 'now', 'and']), WordList(['now', 'and', 'then']), WordList(['and', 'then', 'I']), WordList(['then', 'I', 'have']), WordList(['I', 'have', 'a']), WordList(['have', 'a', 'really']), WordList(['a', 'really', 'good']), WordList(['really', 'good', 'day']), WordList(['good', 'day', 'that']), WordList(['day', 'that', 'makes']), WordList(['that', 'makes', 'me']), WordList(['makes', 'me', 'happy'])]"
            ],
            "code_language": "python",
            "url": "https://spacytextblob.netlify.app/",
            "author": "Sam Edwardes",
            "author_links": {
                "twitter": "TheReaLSamlam",
                "github": "SamEdwardes",
                "website": "https://samedwardes.com"
            },
            "category": [
                "pipeline"
            ],
            "tags": [
                "sentiment",
                "textblob"
            ],
            "spacy_version": 3
        },
        {
            "id": "spacy-sentence-bert",
            "title": "spaCy - sentence-transformers",
            "slogan": "Pipelines for pretrained sentence-transformers (BERT, RoBERTa, XLM-RoBERTa & Co.) directly within spaCy",
            "description": "This library lets you use the embeddings from [sentence-transformers](https://github.com/UKPLab/sentence-transformers) of Docs, Spans and Tokens directly from spaCy. Most models are for the english language but three of them are multilingual.",
            "github": "MartinoMensio/spacy-sentence-bert",
            "pip": "spacy-sentence-bert",
            "code_example": [
                "import spacy_sentence_bert",
                "# load one of the models listed at https://github.com/MartinoMensio/spacy-sentence-bert/",
                "nlp = spacy_sentence_bert.load_model('en_roberta_large_nli_stsb_mean_tokens')",
                "# get two documents",
                "doc_1 = nlp('Hi there, how are you?')",
                "doc_2 = nlp('Hello there, how are you doing today?')",
                "# use the similarity method that is based on the vectors, on Doc, Span or Token",
                "print(doc_1.similarity(doc_2[0:7]))"
            ],
            "category": [
                "models",
                "pipeline"
            ],
            "author": "Martino Mensio",
            "author_links": {
                "twitter": "MartinoMensio",
                "github": "MartinoMensio",
                "website": "https://martinomensio.github.io"
            }
        },
        {
            "id": "spacy-streamlit",
            "title": "spacy-streamlit",
            "slogan": "spaCy building blocks for Streamlit apps",
            "github": "explosion/spacy-streamlit",
            "description": "This package contains utilities for visualizing spaCy models and building interactive spaCy-powered apps with [Streamlit](https://streamlit.io). It includes various building blocks you can use in your own Streamlit app, like visualizers for **syntactic dependencies**, **named entities**, **text classification**, **semantic similarity** via word vectors, token attributes, and more.",
            "pip": "spacy-streamlit",
            "category": [
                "visualizers"
            ],
            "thumb": "https://i.imgur.com/mhEjluE.jpg",
            "image": "https://user-images.githubusercontent.com/13643239/85388081-f2da8700-b545-11ea-9bd4-e303d3c5763c.png",
            "code_example": [
                "import spacy_streamlit",
                "",
                "models = [\"en_core_web_sm\", \"en_core_web_md\"]",
                "default_text = \"Sundar Pichai is the CEO of Google.\"",
                "spacy_streamlit.visualize(models, default_text)"
            ],
            "author": "Ines Montani",
            "author_links": {
                "twitter": "_inesmontani",
                "github": "ines",
                "website": "https://ines.io"
            }
        },
        {
            "id": "spaczz",
            "title": "spaczz",
            "slogan": "Fuzzy matching and more for spaCy.",
            "description": "Spaczz provides fuzzy matching and multi-token regex matching functionality for spaCy. Spaczz's components have similar APIs to their spaCy counterparts and spaczz pipeline components can integrate into spaCy pipelines where they can be saved/loaded as models.",
            "github": "gandersen101/spaczz",
            "pip": "spaczz",
            "code_example": [
                "import spacy",
                "from spaczz.matcher import FuzzyMatcher",
                "",
                "nlp = spacy.blank(\"en\")",
                "text = \"\"\"Grint Anderson created spaczz in his home at 555 Fake St,",
                "Apt 5 in Nashv1le, TN 55555-1234 in the US.\"\"\"  # Spelling errors intentional.",
                "doc = nlp(text)",
                "",
                "matcher = FuzzyMatcher(nlp.vocab)",
                "matcher.add(\"NAME\", [nlp(\"Grant Andersen\")])",
                "matcher.add(\"GPE\", [nlp(\"Nashville\")])",
                "matches = matcher(doc)",
                "",
                "for match_id, start, end, ratio in matches:",
                "    print(match_id, doc[start:end], ratio)"
            ],
            "code_language": "python",
            "url": "https://spaczz.readthedocs.io/en/latest/",
            "author": "Grant Andersen",
            "author_links": {
                "twitter": "gandersen101",
                "github": "gandersen101"
            },
            "category": [
                "pipeline"
            ],
            "tags": [
                "fuzzy-matching",
                "regex"
            ]
        },
        {
            "id": "spacy-universal-sentence-encoder",
            "title": "spaCy - Universal Sentence Encoder",
            "slogan": "Make use of Google's Universal Sentence Encoder directly within spaCy",
            "description": "This library lets you use Universal Sentence Encoder embeddings of Docs, Spans and Tokens directly from TensorFlow Hub",
            "github": "MartinoMensio/spacy-universal-sentence-encoder",
            "pip": "spacy-universal-sentence-encoder",
            "code_example": [
                "import spacy_universal_sentence_encoder",
                "# load one of the models: ['en_use_md', 'en_use_lg', 'xx_use_md', 'xx_use_lg']",
                "nlp = spacy_universal_sentence_encoder.load_model('en_use_lg')",
                "# get two documents",
                "doc_1 = nlp('Hi there, how are you?')",
                "doc_2 = nlp('Hello there, how are you doing today?')",
                "# use the similarity method that is based on the vectors, on Doc, Span or Token",
                "print(doc_1.similarity(doc_2[0:7]))"
            ],
            "category": [
                "models",
                "pipeline"
            ],
            "author": "Martino Mensio",
            "author_links": {
                "twitter": "MartinoMensio",
                "github": "MartinoMensio",
                "website": "https://martinomensio.github.io"
            }
        },
        {
            "id": "whatlies",
            "title": "whatlies",
            "slogan": "Make interactive visualisations to figure out 'what lies' in word embeddings.",
            "description": "This small library offers tools to make visualisation easier of both word embeddings as well as operations on them. It has support for spaCy prebuilt models as a first class citizen but also offers support for sense2vec. There's a convenient API to perform linear algebra as well as support for popular transformations like PCA/UMAP/etc.",
            "github": "koaning/whatlies",
            "pip": "whatlies",
            "thumb": "https://i.imgur.com/rOkOiLv.png",
            "image": "https://raw.githubusercontent.com/koaning/whatlies/master/docs/gif-two.gif",
            "code_example": [
                "from whatlies import EmbeddingSet",
                "from whatlies.language import SpacyLanguage",
                "",
                "lang = SpacyLanguage('en_core_web_md')",
                "words = ['cat', 'dog', 'fish', 'kitten', 'man', 'woman', 'king', 'queen', 'doctor', 'nurse']",
                "",
                "emb = lang[words]",
                "emb.plot_interactive(x_axis='man', y_axis='woman')"
            ],
            "category": [
                "visualizers",
                "research"
            ],
            "author": "Vincent D. Warmerdam",
            "author_links": {
                "twitter": "fishnets88",
                "github": "koaning",
                "website": "https://koaning.io"
            }
        },
        {
            "id": "bertopic",
            "title": "BERTopic",
            "slogan": "Leveraging BERT and c-TF-IDF to create easily interpretable topics.",
            "description": "BERTopic is a topic modeling technique that leverages embedding models and c-TF-IDF to create dense clusters allowing for easily interpretable topics whilst keeping important words in the topic descriptions. BERTopic supports guided, (semi-) supervised, hierarchical, and dynamic topic modeling.",
            "github": "maartengr/bertopic",
            "pip": "bertopic",
            "thumb": "https://i.imgur.com/Rx2LfBm.png",
            "image": "https://raw.githubusercontent.com/MaartenGr/BERTopic/master/images/topic_visualization.gif",
            "code_example": [
                "import spacy",
                "from bertopic import BERTopic",
                "from sklearn.datasets import fetch_20newsgroups",
                "",
                "docs = fetch_20newsgroups(subset='all',  remove=('headers', 'footers', 'quotes'))['data']",
                "nlp = spacy.load('en_core_web_md', exclude=['tagger', 'parser', 'ner', 'attribute_ruler', 'lemmatizer'])",
                "",
                "topic_model = BERTopic(embedding_model=nlp)",
                "topics, probs = topic_model.fit_transform(docs)",
                "",
                "fig = topic_model.visualize_topics()",
                "fig.show()"
            ],
            "category": [
                "visualizers",
                "training"
            ],
            "author": "Maarten Grootendorst",
            "author_links": {
                "twitter": "maartengr",
                "github": "maartengr",
                "website": "https://maartengrootendorst.com"
            }
        },
        {
            "id": "tokenwiser",
            "title": "tokenwiser",
            "slogan": "Connect vowpal-wabbit & scikit-learn models to spaCy to run simple classification benchmarks. Comes with many utility functions for spaCy pipelines.",
            "github": "koaning/tokenwiser",
            "pip": "tokenwiser",
            "thumb": "https://koaning.github.io/tokenwiser/token.png",
            "image": "https://koaning.github.io/tokenwiser/logo-tokw.png",
            "code_example": [
                "import spacy",
                "",
                "from sklearn.pipeline import make_pipeline",
                "from sklearn.feature_extraction.text import CountVectorizer",
                "from sklearn.linear_model import LogisticRegression",
                "",
                "from tokenwiser.component import attach_sklearn_categoriser",
                "",
                "X = [",
                "    'i really like this post',",
                "    'thanks for that comment',",
                "    'i enjoy this friendly forum',",
                "    'this is a bad post',",
                "    'i dislike this article',",
                "    'this is not well written'",
                "]",
                "",
                "y = ['pos', 'pos', 'pos', 'neg', 'neg', 'neg']",
                "",
                "# Note that we're training a pipeline here via a single-batch `.fit()` method",
                "pipe = make_pipeline(CountVectorizer(), LogisticRegression()).fit(X, y)",
                "",
                "nlp = spacy.load('en_core_web_sm')",
                "# This is where we attach our pre-trained model as a pipeline step.",
                "attach_sklearn_categoriser(nlp, pipe_name='silly_sentiment', estimator=pipe)"
            ],
            "category": [
                "pipeline",
                "training"
            ],
            "author": "Vincent D. Warmerdam",
            "author_links": {
                "twitter": "fishnets88",
                "github": "koaning",
                "website": "https://koaning.io"
            }
        },
        {
            "id": "Klayers",
            "title": "Klayers",
            "category": [
                "pipeline"
            ],
            "tags": [
                "AWS"
            ],
            "slogan": "spaCy as a AWS Lambda Layer",
            "description": "A collection of Python Packages as AWS Lambda(λ) Layers",
            "github": "keithrozario/Klayers",
            "pip": "",
            "url": "https://github.com/keithrozario/Klayers",
            "code_language": "python",
            "author": "Keith Rozario",
            "author_links": {
                "twitter": "keithrozario",
                "github": "keithrozario",
                "website": "https://www.keithrozario.com"
            },
            "code_example": [
                "# SAM Template",
                "MyLambdaFunction:",
                "    Type: AWS::Serverless::Function",
                "    Handler: 02_pipeline/spaCy.main",
                "    Description: Name Entity Extraction",
                "    Runtime: python3.8",
                "    Layers:",
                "        - arn:aws:lambda:${self:provider.region}:113088814899:layer:Klayers-python37-spacy:18"
            ]
        },
        {
            "type": "education",
            "id": "video-spacys-ner-model-alt",
            "title": "Named Entity Recognition (NER) using spaCy",
            "slogan": "",
            "description": "In this video, I show you how to do named entity recognition using the spaCy library for Python.",
            "youtube": "Gn_PjruUtrc",
            "author": "Applied Language Technology",
            "author_links": {
                "twitter": "HelsinkiNLP",
                "github": "Applied-Language-Technology",
                "website": "https://applied-language-technology.mooc.fi/"
            },
            "category": [
                "videos"
            ]
        },
        {
            "id": "HuSpaCy",
            "title": "HuSpaCy",
            "category": [
                "models"
            ],
            "tags": [
                "Hungarian"
            ],
            "slogan": "HuSpaCy: industrial-strength Hungarian natural language processing",
            "description": "HuSpaCy is a spaCy model and a library providing industrial-strength Hungarian language processing facilities.",
            "github": "huspacy/huspacy",
            "pip": "huspacy",
            "url": "https://github.com/huspacy/huspacy",
            "code_language": "python",
            "author": "SzegedAI",
            "author_links": {
                "github": "https://szegedai.github.io/",
                "website": "https://u-szeged.hu/english"
            },
            "code_example": [
                "# Load the model using huspacy",
                "import huspacy",
                "",
                "nlp = huspacy.load()",
                "",
                "# Load the mode using spacy.load()",
                "import spacy",
                "",
                "nlp = spacy.load(\"hu_core_news_lg\")",
                "",
                "# Load the model directly as a module",
                "import hu_core_news_lg",
                "",
                "nlp = hu_core_news_lg.load()\n",
                "# Either way you get the same model and can start processing texts.",
                "doc = nlp(\"Csiribiri csiribiri zabszalma - négy csillag közt alszom ma.\")"
            ]
        },
        {
            "id": "spacy-stanza",
            "title": "spacy-stanza",
            "slogan": "Use the latest Stanza (StanfordNLP) research models directly in spaCy",
            "description": "This package wraps the Stanza (formerly StanfordNLP) library, so you can use Stanford's models as a spaCy pipeline. Using this wrapper, you'll be able to use the following annotations, computed by your pretrained `stanza` model:\n\n- Statistical tokenization (reflected in the `Doc` and its tokens)\n - Lemmatization (`token.lemma` and `token.lemma_`)\n - Part-of-speech tagging (`token.tag`, `token.tag_`, `token.pos`, `token.pos_`)\n - Dependency parsing (`token.dep`, `token.dep_`, `token.head`)\n - Named entity recognition (`doc.ents`, `token.ent_type`, `token.ent_type_`, `token.ent_iob`, `token.ent_iob_`)\n - Sentence segmentation (`doc.sents`)",
            "github": "explosion/spacy-stanza",
            "pip": "spacy-stanza",
            "thumb": "https://i.imgur.com/myhLjMJ.png",
            "code_example": [
                "import stanza",
                "import spacy_stanza",
                "",
                "stanza.download(\"en\")",
                "nlp = spacy_stanza.load_pipeline(\"en\")",
                "",
                "doc = nlp(\"Barack Obama was born in Hawaii. He was elected president in 2008.\")",
                "for token in doc:",
                "    print(token.text, token.lemma_, token.pos_, token.dep_, token.ent_type_)",
                "print(doc.ents)"
            ],
            "category": [
                "pipeline",
                "standalone",
                "models",
                "research"
            ],
            "author": "Explosion",
            "author_links": {
                "twitter": "explosion_ai",
                "github": "explosion",
                "website": "https://explosion.ai"
            }
        },
        {
            "id": "spacy-udpipe",
            "title": "spacy-udpipe",
            "slogan": "Use the latest UDPipe models directly in spaCy",
            "description": "This package wraps the fast and efficient UDPipe language-agnostic NLP pipeline (via its Python bindings), so you can use UDPipe pre-trained models as a spaCy pipeline for 50+ languages out-of-the-box. Inspired by spacy-stanza, this package offers slightly less accurate models that are in turn much faster.",
            "github": "TakeLab/spacy-udpipe",
            "pip": "spacy-udpipe",
            "code_example": [
                "import spacy_udpipe",
                "",
                "spacy_udpipe.download(\"en\") # download English model",
                "",
                "text = \"Wikipedia is a free online encyclopedia, created and edited by volunteers around the world.\"",
                "nlp = spacy_udpipe.load(\"en\")",
                "",
                "doc = nlp(text)",
                "for token in doc:",
                "    print(token.text, token.lemma_, token.pos_, token.dep_)"
            ],
            "category": [
                "pipeline",
                "standalone",
                "models",
                "research"
            ],
            "author": "TakeLab",
            "author_links": {
                "github": "TakeLab",
                "website": "https://takelab.fer.hr/"
            }
        },
        {
            "id": "spacy-server",
            "title": "spaCy Server",
            "slogan": "🦜 Containerized HTTP API for spaCy NLP",
            "description": "For developers who need programming language agnostic NLP, spaCy Server is a containerized HTTP API that provides industrial-strength natural language processing. Unlike other servers, our server is fast, idiomatic, and well documented.",
            "github": "neelkamath/spacy-server",
            "code_example": [
                "docker run --rm -dp 8080:8080 neelkamath/spacy-server",
                "curl http://localhost:8080/ner -H 'Content-Type: application/json' -d '{\"sections\": [\"My name is John Doe. I grew up in California.\"]}'"
            ],
            "code_language": "shell",
            "url": "https://hub.docker.com/r/neelkamath/spacy-server",
            "author": "Neel Kamath",
            "author_links": {
                "github": "neelkamath",
                "website": "https://neelkamath.com"
            },
            "category": [
                "apis"
            ],
            "tags": [
                "docker"
            ]
        },
        {
            "id": "nlp-architect",
            "title": "NLP Architect",
            "slogan": "Python lib for exploring Deep NLP & NLU by Intel AI",
            "github": "NervanaSystems/nlp-architect",
            "pip": "nlp-architect",
            "thumb": "https://i.imgur.com/vMideRx.png",
            "category": [
                "standalone",
                "research"
            ],
            "tags": [
                "pytorch"
            ]
        },
        {
            "id": "Chatterbot",
            "title": "Chatterbot",
            "slogan": "A machine-learning based conversational dialog engine for creating chat bots",
            "github": "gunthercox/ChatterBot",
            "pip": "chatterbot",
            "thumb": "https://i.imgur.com/eyAhwXk.jpg",
            "code_example": [
                "from chatterbot import ChatBot",
                "from chatterbot.trainers import ListTrainer",
                "# Create a new chat bot named Charlie",
                "chatbot = ChatBot('Charlie')",
                "trainer = ListTrainer(chatbot)",
                "trainer.train([",
                "'Hi, can I help you?',",
                "'Sure, I would like to book a flight to Iceland.',",
                "'Your flight has been booked.'",
                "])",
                "",
                "response = chatbot.get_response('I would like to book a flight.')"
            ],
            "author": "Gunther Cox",
            "author_links": {
                "github": "gunthercox"
            },
            "category": [
                "conversational",
                "standalone"
            ],
            "tags": [
                "chatbots"
            ]
        },
        {
            "id": "alibi",
            "title": "alibi",
            "slogan": "Algorithms for monitoring and explaining machine learning models ",
            "github": "SeldonIO/alibi",
            "pip": "alibi",
            "thumb": "https://i.imgur.com/YkzQHRp.png",
            "code_example": [
                "from alibi.explainers import AnchorTabular",
                "explainer = AnchorTabular(predict_fn, feature_names)",
                "explainer.fit(X_train)",
                "explainer.explain(x)"
            ],
            "author": "Seldon",
            "category": [
                "standalone",
                "research"
            ]
        },
        {
            "id": "spacymoji",
            "slogan": "Emoji handling and meta data as a spaCy pipeline component",
            "github": "ines/spacymoji",
            "description": "spaCy extension and pipeline component for adding emoji meta data to `Doc` objects. Detects emoji consisting of one or more unicode characters, and can optionally merge multi-char emoji (combined pictures, emoji with skin tone modifiers) into one token. Human-readable emoji descriptions are added as a custom attribute, and an optional lookup table can be provided for your own descriptions. The extension sets the custom `Doc`, `Token` and `Span` attributes `._.is_emoji`, `._.emoji_desc`, `._.has_emoji` and `._.emoji`.",
            "pip": "spacymoji",
            "category": [
                "pipeline"
            ],
            "tags": [
                "emoji",
                "unicode"
            ],
            "thumb": "https://i.imgur.com/XOTYIgn.jpg",
            "code_example": [
                "import spacy",
                "from spacymoji import Emoji",
                "",
                "nlp = spacy.load(\"en_core_web_sm\")",
                "nlp.add_pipe(\"emoji\", first=True)",
                "doc = nlp(\"This is a test 😻 👍🏿\")",
                "",
                "assert doc._.has_emoji is True",
                "assert doc[2:5]._.has_emoji is True",
                "assert doc[0]._.is_emoji is False",
                "assert doc[4]._.is_emoji is True",
                "assert doc[5]._.emoji_desc == \"thumbs up dark skin tone\"",
                "assert len(doc._.emoji) == 2",
                "assert doc._.emoji[1] == (\"👍🏿\", 5, \"thumbs up dark skin tone\")"
            ],
            "author": "Ines Montani",
            "author_links": {
                "twitter": "_inesmontani",
                "github": "ines",
                "website": "https://ines.io"
            }
        },
        {
            "id": "spacyopentapioca",
            "title": "spaCyOpenTapioca",
            "slogan": "Named entity linking on Wikidata in spaCy via OpenTapioca",
            "description": "A spaCy wrapper of OpenTapioca for named entity linking on Wikidata",
            "github": "UB-Mannheim/spacyopentapioca",
            "pip": "spacyopentapioca",
            "code_example": [
                "import spacy",
                "nlp = spacy.blank('en')",
                "nlp.add_pipe('opentapioca')",
                "doc = nlp('Christian Drosten works in Germany.')",
                "for span in doc.ents:",
                "    print((span.text, span.kb_id_, span.label_, span._.description, span._.score))",
                "# ('Christian Drosten', 'Q1079331', 'PERSON', 'German virologist and university teacher', 3.6533377082098895)",
                "# ('Germany', 'Q183', 'LOC', 'sovereign state in Central Europe', 2.1099332471902863)",
                "## Check also span._.types, span._.aliases, span._.rank"
            ],
            "category": [
                "models",
                "pipeline"
            ],
            "tags": [
                "NER",
                "NEL"
            ],
            "author": "Renat Shigapov",
            "author_links": {
                "twitter": "_shigapov",
                "github": "shigapov"
            }
        },
        {
            "id": "spacy_readability",
            "slogan": "Add text readability meta data to Doc objects",
            "description": "spaCy v2.0 pipeline component for calculating readability scores of of text. Provides scores for Flesh-Kincaid grade level, Flesh-Kincaid reading ease, and Dale-Chall.",
            "github": "mholtzscher/spacy_readability",
            "pip": "spacy-readability",
            "code_example": [
                "import spacy",
                "from spacy_readability import Readability",
                "",
                "nlp = spacy.load('en')",
                "read = Readability(nlp)",
                "nlp.add_pipe(read, last=True)",
                "doc = nlp(\"I am some really difficult text to read because I use obnoxiously large words.\")",
                "doc._.flesch_kincaid_grade_level",
                "doc._.flesch_kincaid_reading_ease",
                "doc._.dale_chall"
            ],
            "author": "Michael Holtzscher",
            "author_links": {
                "github": "mholtzscher"
            },
<<<<<<< HEAD
            "category": ["pipeline"],
            "spacy_version": 2
=======
            "category": [
                "pipeline"
            ]
>>>>>>> 2f1e7ed0
        },
        {
            "id": "spacy_cld",
            "title": "spaCy-CLD",
            "slogan": "Add language detection to your spaCy v2 pipeline using CLD2",
            "description": "spaCy-CLD operates on `Doc` and `Span` spaCy objects. When called on a `Doc` or `Span`, the object is given two attributes: `languages` (a list of up to 3 language codes) and `language_scores` (a dictionary mapping language codes to confidence scores between 0 and 1).\n\nspacy-cld is a little extension that wraps the [PYCLD2](https://github.com/aboSamoor/pycld2) Python library, which in turn wraps the [Compact Language Detector 2](https://github.com/CLD2Owners/cld2) C library originally built at Google for the Chromium project. CLD2 uses character n-grams as features and a Naive Bayes classifier to identify 80+ languages from Unicode text strings (or XML/HTML). It can detect up to 3 different languages in a given document, and reports a confidence score (reported in with each language.",
            "github": "nickdavidhaynes/spacy-cld",
            "pip": "spacy_cld",
            "code_example": [
                "import spacy",
                "from spacy_cld import LanguageDetector",
                "",
                "nlp = spacy.load('en')",
                "language_detector = LanguageDetector()",
                "nlp.add_pipe(language_detector)",
                "doc = nlp('This is some English text.')",
                "",
                "doc._.languages  # ['en']",
                "doc._.language_scores['en']  # 0.96"
            ],
            "author": "Nicholas D Haynes",
            "author_links": {
                "github": "nickdavidhaynes"
            },
<<<<<<< HEAD
            "category": ["pipeline"],
            "spacy_version": 2
=======
            "category": [
                "pipeline"
            ]
>>>>>>> 2f1e7ed0
        },
        {
            "id": "spacy-iwnlp",
            "slogan": "German lemmatization with IWNLP",
            "description": "This package uses the [spaCy 2.0 extensions](https://spacy.io/usage/processing-pipelines#extensions) to add [IWNLP-py](https://github.com/Liebeck/iwnlp-py) as German lemmatizer directly into your spaCy pipeline.",
            "github": "Liebeck/spacy-iwnlp",
            "pip": "spacy-iwnlp",
            "code_example": [
                "import spacy",
                "from spacy_iwnlp import spaCyIWNLP",
                "",
                "nlp = spacy.load('de')",
                "iwnlp = spaCyIWNLP(lemmatizer_path='data/IWNLP.Lemmatizer_20170501.json')",
                "nlp.add_pipe(iwnlp)",
                "doc = nlp('Wir mögen Fußballspiele mit ausgedehnten Verlängerungen.')",
                "for token in doc:",
                "    print('POS: {}\tIWNLP:{}'.format(token.pos_, token._.iwnlp_lemmas))"
            ],
            "author": "Matthias Liebeck",
            "author_links": {
                "github": "Liebeck"
            },
            "category": [
                "pipeline"
            ],
            "tags": [
                "lemmatizer",
                "german"
            ]
        },
        {
            "id": "spacy-sentiws",
            "slogan": "German sentiment scores with SentiWS",
            "description": "This package uses the [spaCy 2.0 extensions](https://spacy.io/usage/processing-pipelines#extensions) to add [SentiWS](http://wortschatz.uni-leipzig.de/en/download) as German sentiment score directly into your spaCy pipeline.",
            "github": "Liebeck/spacy-sentiws",
            "pip": "spacy-sentiws",
            "code_example": [
                "import spacy",
                "from spacy_sentiws import spaCySentiWS",
                "",
                "nlp = spacy.load('de_core_news_sm')",
                "nlp.add_pipe('sentiws', config={'sentiws_path': 'data/sentiws'})",
                "doc = nlp('Die Dummheit der Unterwerfung blüht in hübschen Farben.')",
                "",
                "for token in doc:",
                "    print('{}, {}, {}'.format(token.text, token._.sentiws, token.pos_))"
            ],
            "author": "Matthias Liebeck",
            "author_links": {
                "github": "Liebeck"
            },
            "category": [
                "pipeline"
            ],
            "tags": [
                "sentiment",
                "german"
            ]
        },
        {
            "id": "spacy-lefff",
            "slogan": "POS and French lemmatization with Lefff",
            "description": "spacy v2.0 extension and pipeline component for adding a French POS and lemmatizer based on [Lefff](https://hal.inria.fr/inria-00521242/).",
            "github": "sammous/spacy-lefff",
            "pip": "spacy-lefff",
            "code_example": [
                "import spacy",
                "from spacy_lefff import LefffLemmatizer, POSTagger",
                "",
                "nlp = spacy.load('fr')",
                "pos = POSTagger()",
                "french_lemmatizer = LefffLemmatizer(after_melt=True)",
                "nlp.add_pipe(pos, name='pos', after='parser')",
                "nlp.add_pipe(french_lemmatizer, name='lefff', after='pos')",
                "doc = nlp(u\"Paris est une ville très chère.\")",
                "for d in doc:",
                "    print(d.text, d.pos_, d._.melt_tagger, d._.lefff_lemma, d.tag_, d.lemma_)"
            ],
            "author": "Sami Moustachir",
            "author_links": {
                "github": "sammous"
            },
<<<<<<< HEAD
            "category": ["pipeline"],
            "tags": ["pos", "lemmatizer", "french"],
            "spacy_version": 2
=======
            "category": [
                "pipeline"
            ],
            "tags": [
                "pos",
                "lemmatizer",
                "french"
            ]
>>>>>>> 2f1e7ed0
        },
        {
            "id": "lemmy",
            "title": "Lemmy",
            "slogan": "A Danish lemmatizer",
            "description": "Lemmy is a lemmatizer for Danish 🇩🇰 . It comes already trained on Dansk Sprognævns (DSN) word list (‘fuldformliste’) and the Danish Universal Dependencies and is ready for use. Lemmy also supports training on your own dataset. The model currently included in Lemmy was evaluated on the Danish Universal Dependencies dev dataset and scored an accruacy > 99%.\n\nYou can use Lemmy as a spaCy extension, more specifcally a spaCy pipeline component. This is highly recommended and makes the lemmas easily accessible from the spaCy tokens. Lemmy makes use of POS tags to predict the lemmas. When wired up to the spaCy pipeline, Lemmy has the benefit of using spaCy’s builtin POS tagger.",
            "github": "sorenlind/lemmy",
            "pip": "lemmy",
            "code_example": [
                "import da_custom_model as da # name of your spaCy model",
                "import lemmy.pipe",
                "nlp = da.load()",
                "",
                "# create an instance of Lemmy's pipeline component for spaCy",
                "pipe = lemmy.pipe.load()",
                "",
                "# add the comonent to the spaCy pipeline.",
                "nlp.add_pipe(pipe, after='tagger')",
                "",
                "# lemmas can now be accessed using the `._.lemma` attribute on the tokens",
                "nlp(\"akvariernes\")[0]._.lemma"
            ],
            "thumb": "https://i.imgur.com/RJVFRWm.jpg",
            "author": "Søren Lind Kristiansen",
            "author_links": {
                "github": "sorenlind"
            },
            "category": [
                "pipeline"
            ],
            "tags": [
                "lemmatizer",
                "danish"
            ]
        },
        {
            "id": "augmenty",
            "title": "Augmenty",
            "slogan": "The cherry on top of your NLP pipeline",
            "description": "Augmenty is an augmentation library based on spaCy for augmenting texts. Augmenty differs from other augmentation libraries in that it corrects (as far as possible) the token, sentence and document labels under the augmentation.",
            "github": "kennethenevoldsen/augmenty",
            "pip": "augmenty",
            "code_example": [
                "import spacy",
                "import augmenty",
                "",
                "nlp = spacy.load('en_core_web_md')",
                "",
                "docs = nlp.pipe(['Augmenty is a great tool for text augmentation'])",
                "",
                "ent_dict = {'ORG': [['spaCy'], ['spaCy', 'Universe']]}",
                "entity_augmenter = augmenty.load('ents_replace.v1',",
                "                                 ent_dict = ent_dict, level=1)",
                "",
                "for doc in augmenty.docs(docs, augmenter=entity_augmenter, nlp=nlp):",
                "    print(doc)"
            ],
            "thumb": "https://github.com/KennethEnevoldsen/augmenty/blob/master/img/icon.png?raw=true",
            "author": "Kenneth Enevoldsen",
            "author_links": {
                "github": "kennethenevoldsen",
                "website": "https://www.kennethenevoldsen.com"
            },
            "category": [
                "training",
                "research"
            ],
            "tags": [
                "training",
                "research",
                "augmentation"
            ]
        },
        {
            "id": "dacy",
            "title": "DaCy",
            "slogan": "An efficient Pipeline for Danish NLP",
            "description": "DaCy is a Danish preprocessing pipeline trained in SpaCy. It has achieved State-of-the-Art performance on Named entity recognition, part-of-speech tagging and dependency parsing for Danish. This repository contains material for using the DaCy, reproducing the results and guides on usage of the package. Furthermore, it also contains a series of behavioural test for biases and robustness of Danish NLP pipelines.",
            "github": "centre-for-humanities-computing/DaCy",
            "pip": "dacy",
            "code_example": [
                "import dacy",
                "print(dacy.models()) # get a list of dacy models",
                "nlp = dacy.load('medium')  # load your spacy pipeline",
                "",
                "# DaCy also includes functionality for adding other Danish models to the pipeline",
                "# For instance you can add the BertTone model for classification of sentiment polarity to the pipeline:",
                "nlp = add_berttone_polarity(nlp)"
            ],
            "thumb": "https://github.com/centre-for-humanities-computing/DaCy/blob/main/img/icon_no_title.png?raw=true",
            "author": "Centre for Humanities Computing Aarhus",
            "author_links": {
                "github": "centre-for-humanities-computing",
                "website": "https://chcaa.io/#/"
            },
            "category": [
                "pipeline"
            ],
            "tags": [
                "pipeline",
                "danish"
            ]
        },
        {
            "id": "spacy-wrap",
            "title": "spaCy-wrap",
            "slogan": "For Wrapping fine-tuned transformers in spaCy pipelines",
            "description": "spaCy-wrap is a wrapper library for spaCy for including fine-tuned transformers from Huggingface in your spaCy pipeline allowing inclusion of existing models within existing workflows.",
            "github": "kennethenevoldsen/spacy-wrap",
            "pip": "spacy_wrap",
            "code_example": [
                "import spacy",
                "import spacy_wrap",
                "",
                "nlp = spacy.blank('en')",
                "config = {",
                "   'doc_extension_trf_data': 'clf_trf_data',  # document extention for the forward pass",
                "   'doc_extension_prediction': 'sentiment',  # document extention for the prediction",
                "   'labels': ['negative', 'neutral', 'positive'],",
                "   'model': {",
                "       'name': 'cardiffnlp/twitter-roberta-base-sentiment',  # the model name or path of huggingface model",
                "},",
                "}",
                "",
                "transformer = nlp.add_pipe('classification_transformer', config=config)",
                "transformer.model.initialize()",
                "",
                "doc = nlp('spaCy is a wonderful tool')",
                "",
                "print(doc._.clf_trf_data)",
                "# TransformerData(wordpieces=...",
                "print(doc._.sentiment)",
                "# 'positive'",
                "print(doc._.sentiment_prob)",
                "# {'prob': array([0.004, 0.028, 0.969], dtype=float32), 'labels': ['negative', 'neutral', 'positive']}"
            ],
            "thumb": "https://raw.githubusercontent.com/KennethEnevoldsen/spacy-wrap/main/docs/_static/icon.png",
            "author": "Kenneth Enevoldsen",
            "author_links": {
                "github": "KennethEnevoldsen",
                "website": "https://www.kennethenevoldsen.com"
            },
            "category": [
                "pipeline",
                "models",
                "training"
            ],
            "tags": [
                "pipeline",
                "models",
                "transformers"
            ]
        },
        {
            "id": "asent",
            "title": "Asent",
            "slogan": "Fast, flexible and transparent sentiment analysis",
            "description": "Asent is a rule-based sentiment analysis library for Python made using spaCy. It is inspired by VADER, but uses a more modular ruleset, that allows the user to change e.g. the method for finding negations. Furthermore it includes visualisers to visualize the model predictions, making the model easily interpretable.",
            "github": "kennethenevoldsen/asent",
            "pip": "asent",
            "code_example": [
                "import spacy",
                "import asent",
                "",
                "# load spacy pipeline",
                "nlp = spacy.blank('en')",
                "nlp.add_pipe('sentencizer')",
                "",
                "# add the rule-based sentiment model",
                "nlp.add_pipe('asent_en_v1')",
                "",
                "# try an example",
                "text = 'I am not very happy, but I am also not especially sad'",
                "doc = nlp(text)",
                "",
                "# print polarity of document, scaled to be between -1, and 1",
                "print(doc._.polarity)",
                "# neg=0.0 neu=0.631 pos=0.369 compound=0.7526",
                "",
                "# Naturally, a simple score can be quite unsatisfying, thus Asent implements a series of visualizer to interpret the results:",
                "asent.visualize(doc, style='prediction')",
                " # or",
                "asent.visualize(doc[:5], style='analysis')"
            ],
            "thumb": "https://github.com/KennethEnevoldsen/asent/raw/main/docs/img/logo_black_font.png?raw=true",
            "author": "Kenneth Enevoldsen",
            "author_links": {
                "github": "KennethEnevoldsen",
                "website": "https://www.kennethenevoldsen.com"
            },
            "category": [
                "pipeline",
                "models"
            ],
            "tags": [
                "pipeline",
                "models",
                "sentiment"
            ]
        },
        {
            "id": "textdescriptives",
            "title": "TextDescriptives",
            "slogan": "Extraction of descriptive stats, readability, and syntactic complexity measures",
            "description": "Pipeline component for spaCy v.3 that calculates descriptive statistics, readability metrics, and syntactic complexity (dependency distance).",
            "github": "HLasse/TextDescriptives",
            "pip": "textdescriptives",
            "code_example": [
                "import spacy",
                "import textdescriptives as td",
                "nlp = spacy.load('en_core_web_sm')",
                "nlp.add_pipe('textdescriptives')",
                "doc = nlp('This is a short test text')",
                "doc._.readability # access some of the values",
                "td.extract_df(doc) # extract all metrics to DataFrame"
            ],
            "author": "Lasse Hansen, Kenneth Enevoldsen, Ludvig Olsen",
            "author_links": {
                "github": "HLasse"
            },
            "category": [
                "pipeline"
            ],
            "tags": [
                "pipeline",
                "readability",
                "syntactic complexity",
                "descriptive statistics"
            ]
        },
        {
            "id": "neuralcoref",
            "slogan": "State-of-the-art coreference resolution based on neural nets and spaCy v2",
            "description": "This coreference resolution module is based on the super fast spaCy parser and uses the neural net scoring model described in [Deep Reinforcement Learning for Mention-Ranking Coreference Models](http://cs.stanford.edu/people/kevclark/resources/clark-manning-emnlp2016-deep.pdf) by Kevin Clark and Christopher D. Manning, EMNLP 2016. Since ✨Neuralcoref v2.0, you can train the coreference resolution system on your own dataset — e.g., another language than English! — **provided you have an annotated dataset**. Note that to use neuralcoref with spaCy > 2.1.0, you'll have to install neuralcoref from source, and v3+ is not supported.",
            "github": "huggingface/neuralcoref",
            "thumb": "https://i.imgur.com/j6FO9O6.jpg",
            "code_example": [
                "import spacy",
                "import neuralcoref",
                "",
                "nlp = spacy.load('en')",
                "neuralcoref.add_to_pipe(nlp)",
                "doc1 = nlp('My sister has a dog. She loves him.')",
                "print(doc1._.coref_clusters)",
                "",
                "doc2 = nlp('Angela lives in Boston. She is quite happy in that city.')",
                "for ent in doc2.ents:",
                "    print(ent._.coref_cluster)"
            ],
            "author": "Hugging Face",
            "author_links": {
                "github": "huggingface"
            },
<<<<<<< HEAD
            "category": ["standalone", "conversational", "models"],
            "tags": ["coref"],
            "spacy_version": 2
=======
            "category": [
                "standalone",
                "conversational",
                "models"
            ],
            "tags": [
                "coref"
            ]
>>>>>>> 2f1e7ed0
        },
        {
            "id": "neuralcoref-vizualizer",
            "title": "Neuralcoref Visualizer",
            "slogan": "State-of-the-art coreference resolution based on neural nets and spaCy",
            "description": "In short, coreference is the fact that two or more expressions in a text – like pronouns or nouns – link to the same person or thing. It is a classical Natural language processing task, that has seen a revival of interest in the past two years as several research groups applied cutting-edge deep-learning and reinforcement-learning techniques to it. It is also one of the key building blocks to building conversational Artificial intelligences.",
            "url": "https://huggingface.co/coref/",
            "image": "https://i.imgur.com/3yy4Qyf.png",
            "thumb": "https://i.imgur.com/j6FO9O6.jpg",
            "github": "huggingface/neuralcoref",
            "category": [
                "visualizers",
                "conversational"
            ],
            "tags": [
                "coref",
                "chatbots"
            ],
            "author": "Hugging Face",
            "author_links": {
                "github": "huggingface"
            }
        },
        {
            "id": "matcher-explorer",
            "title": "Rule-based Matcher Explorer",
            "slogan": "Test spaCy's rule-based Matcher by creating token patterns interactively",
            "description": "Test spaCy's rule-based `Matcher` by creating token patterns interactively and running them over your text. Each token can set multiple attributes like text value, part-of-speech tag or boolean flags. The token-based view lets you explore how spaCy processes your text – and why your pattern matches, or why it doesn't. For more details on rule-based matching, see the [documentation](https://spacy.io/usage/rule-based-matching).",
            "image": "https://explosion.ai/assets/img/demos/matcher.png",
            "thumb": "https://i.imgur.com/rPK4AGt.jpg",
            "url": "https://explosion.ai/demos/matcher",
            "author": "Ines Montani",
            "author_links": {
                "twitter": "_inesmontani",
                "github": "ines",
                "website": "https://ines.io"
            },
            "category": [
                "visualizers"
            ]
        },
        {
            "id": "displacy",
            "title": "displaCy",
            "slogan": "A modern syntactic dependency visualizer",
            "description": "Visualize spaCy's guess at the syntactic structure of a sentence. Arrows point from children to heads, and are labelled by their relation type.",
            "url": "https://explosion.ai/demos/displacy",
            "thumb": "https://i.imgur.com/nxDcHaL.jpg",
            "image": "https://explosion.ai/assets/img/demos/displacy.png",
            "author": "Ines Montani",
            "author_links": {
                "twitter": "_inesmontani",
                "github": "ines",
                "website": "https://ines.io"
            },
            "category": [
                "visualizers"
            ]
        },
        {
            "id": "displacy-ent",
            "title": "displaCy ENT",
            "slogan": "A modern named entity visualizer",
            "description": "Visualize spaCy's guess at the named entities in the document. You can filter the displayed types, to only show the annotations you're interested in.",
            "url": "https://explosion.ai/demos/displacy-ent",
            "thumb": "https://i.imgur.com/A77Ecbs.jpg",
            "image": "https://explosion.ai/assets/img/demos/displacy-ent.png",
            "author": "Ines Montani",
            "author_links": {
                "twitter": "_inesmontani",
                "github": "ines",
                "website": "https://ines.io"
            },
            "category": [
                "visualizers"
            ]
        },
        {
            "id": "explacy",
            "slogan": "A small tool that explains spaCy parse results",
            "github": "tylerneylon/explacy",
            "thumb": "https://i.imgur.com/V1hCWmn.jpg",
            "image": "https://raw.githubusercontent.com/tylerneylon/explacy/master/img/screenshot.png",
            "code_example": [
                "import spacy",
                "import explacy",
                "",
                "nlp = spacy.load('en_core_web_sm')",
                "explacy.print_parse_info(nlp, 'The salad was surprisingly tasty.')"
            ],
            "author": "Tyler Neylon",
            "author_links": {
                "github": "tylerneylon"
            },
            "category": [
                "visualizers"
            ]
        },
        {
            "id": "deplacy",
            "slogan": "CUI-based Tree Visualizer for Universal Dependencies and Immediate Catena Analysis",
            "description": "Simple dependency visualizer for [spaCy](https://spacy.io/), [UniDic2UD](https://pypi.org/project/unidic2ud), [Stanza](https://stanfordnlp.github.io/stanza/), [NLP-Cube](https://github.com/Adobe/NLP-Cube), [Trankit](https://github.com/nlp-uoregon/trankit), etc.",
            "github": "KoichiYasuoka/deplacy",
            "image": "https://i.imgur.com/6uOI4Op.png",
            "code_example": [
                "import spacy",
                "import deplacy",
                "",
                "nlp=spacy.load('en_core_web_sm')",
                "doc=nlp('I saw a horse yesterday which had no name.')",
                "deplacy.render(doc)"
            ],
            "author": "Koichi Yasuoka",
            "author_links": {
                "github": "KoichiYasuoka"
            },
            "category": [
                "visualizers"
            ]
        },
        {
            "id": "scattertext",
            "slogan": "Beautiful visualizations of how language differs among document types",
            "description": "A tool for finding distinguishing terms in small-to-medium-sized corpora, and presenting them in a sexy, interactive scatter plot with non-overlapping term labels. Exploratory data analysis just got more fun.",
            "github": "JasonKessler/scattertext",
            "image": "https://jasonkessler.github.io/2012conventions0.0.2.2.png",
            "code_example": [
                "import spacy",
                "",
                "from scattertext import SampleCorpora, produce_scattertext_explorer",
                "from scattertext import produce_scattertext_html",
                "from scattertext.CorpusFromPandas import CorpusFromPandas",
                "",
                "nlp = spacy.load('en_core_web_sm')",
                "convention_df = SampleCorpora.ConventionData2012.get_data()",
                "corpus = CorpusFromPandas(convention_df,",
                "                          category_col='party',",
                "                          text_col='text',",
                "                          nlp=nlp).build()",
                "",
                "html = produce_scattertext_html(corpus,",
                "                                    category='democrat',",
                "                                    category_name='Democratic',",
                "                                    not_category_name='Republican',",
                "                                    minimum_term_frequency=5,",
                "                                    width_in_pixels=1000)",
                "open('./simple.html', 'wb').write(html.encode('utf-8'))",
                "print('Open ./simple.html in Chrome or Firefox.')"
            ],
            "author": "Jason Kessler",
            "author_links": {
                "github": "JasonKessler",
                "twitter": "jasonkessler"
            },
            "category": [
                "visualizers"
            ]
        },
        {
            "id": "rasa",
            "title": "Rasa",
            "slogan": "Turn natural language into structured data",
            "description": "Machine learning tools for developers to build, improve, and deploy contextual chatbots and assistants. Powered by open source.",
            "github": "RasaHQ/rasa",
            "pip": "rasa",
            "thumb": "https://i.imgur.com/TyZnpwL.png",
            "url": "https://rasa.com/",
            "author": "Rasa",
            "author_links": {
                "github": "RasaHQ"
            },
            "category": [
                "conversational"
            ],
            "tags": [
                "chatbots"
            ]
        },
        {
            "id": "mindmeld",
            "title": "MindMeld - Conversational AI platform",
            "slogan": "Conversational AI platform for deep-domain voice interfaces and chatbots",
            "description": "The MindMeld Conversational AI platform is among the most advanced AI platforms for building production-quality conversational applications. It is a Python-based machine learning framework which encompasses all of the algorithms and utilities required for this purpose. (https://github.com/cisco/mindmeld)",
            "github": "cisco/mindmeld",
            "pip": "mindmeld",
            "thumb": "https://www.mindmeld.com/img/mindmeld-logo.png",
            "category": [
                "conversational",
                "ner"
            ],
            "tags": [
                "chatbots"
            ],
            "author": "Cisco",
            "author_links": {
                "github": "cisco/mindmeld",
                "website": "https://www.mindmeld.com/"
            }
        },
        {
            "id": "torchtext",
            "title": "torchtext",
            "slogan": "Data loaders and abstractions for text and NLP",
            "github": "pytorch/text",
            "pip": "torchtext",
            "thumb": "https://i.imgur.com/WFkxuPo.png",
            "code_example": [
                ">>> pos = data.TabularDataset(",
                "...    path='data/pos/pos_wsj_train.tsv', format='tsv',",
                "...    fields=[('text', data.Field()),",
                "...            ('labels', data.Field())])",
                "...",
                ">>> sentiment = data.TabularDataset(",
                "...    path='data/sentiment/train.json', format='json',",
                "...    fields={'sentence_tokenized': ('text', data.Field(sequential=True)),",
                "...            'sentiment_gold': ('labels', data.Field(sequential=False))})"
            ],
            "category": [
                "standalone",
                "research"
            ],
            "tags": [
                "pytorch"
            ]
        },
        {
            "id": "allennlp",
            "title": "AllenNLP",
            "slogan": "An open-source NLP research library, built on PyTorch and spaCy",
            "description": "AllenNLP is a new library designed to accelerate NLP research, by providing a framework that supports modern deep learning workflows for cutting-edge language understanding problems. AllenNLP uses spaCy as a preprocessing component. You can also use Allen NLP to develop spaCy pipeline components, to add annotations to the `Doc` object.",
            "github": "allenai/allennlp",
            "pip": "allennlp",
            "thumb": "https://i.imgur.com/U8opuDN.jpg",
            "url": "http://allennlp.org",
            "author": " Allen Institute for Artificial Intelligence",
            "author_links": {
                "github": "allenai",
                "twitter": "allenai_org",
                "website": "http://allenai.org"
            },
            "category": [
                "standalone",
                "research"
            ]
        },
        {
            "id": "scispacy",
            "title": "scispaCy",
            "slogan": "A full spaCy pipeline and models for scientific/biomedical documents",
            "github": "allenai/scispacy",
            "pip": "scispacy",
            "thumb": "https://i.imgur.com/dJQSclW.png",
            "url": "https://allenai.github.io/scispacy/",
            "author": " Allen Institute for Artificial Intelligence",
            "author_links": {
                "github": "allenai",
                "twitter": "allenai_org",
                "website": "http://allenai.org"
            },
            "category": [
                "scientific",
                "models",
                "research",
                "biomedical"
            ]
        },
        {
            "id": "textacy",
            "slogan": "NLP, before and after spaCy",
            "description": "`textacy` is a Python library for performing a variety of natural language processing (NLP) tasks, built on the high-performance `spacy` library. With the fundamentals – tokenization, part-of-speech tagging, dependency parsing, etc. – delegated to another library, `textacy` focuses on the tasks that come before and follow after.",
            "github": "chartbeat-labs/textacy",
            "pip": "textacy",
            "url": "https://github.com/chartbeat-labs/textacy",
            "author": "Burton DeWilde",
            "author_links": {
                "github": "bdewilde",
                "twitter": "bjdewilde"
            },
            "category": [
                "standalone"
            ]
        },
        {
            "id": "textpipe",
            "slogan": "clean and extract metadata from text",
            "description": "`textpipe` is a Python package for converting raw text in to clean, readable text and extracting metadata from that text. Its functionalities include transforming raw text into readable text by removing HTML tags and extracting metadata such as the number of words and named entities from the text.",
            "github": "textpipe/textpipe",
            "pip": "textpipe",
            "author": "Textpipe Contributors",
            "author_links": {
                "github": "textpipe",
                "website": "https://github.com/textpipe/textpipe/blob/master/CONTRIBUTORS.md"
            },
            "category": [
                "standalone"
            ],
            "tags": [
                "text-processing",
                "named-entity-recognition"
            ],
            "thumb": "https://avatars0.githubusercontent.com/u/40492530",
            "code_example": [
                "from textpipe import doc, pipeline",
                "sample_text = 'Sample text! <!DOCTYPE>'",
                "document = doc.Doc(sample_text)",
                "print(document.clean)",
                "'Sample text!'",
                "print(document.language)",
                "# 'en'",
                "print(document.nwords)",
                "# 2",
                "",
                "pipe = pipeline.Pipeline(['CleanText', 'NWords'])",
                "print(pipe(sample_text))",
                "# {'CleanText': 'Sample text!', 'NWords': 2}"
            ]
        },
        {
            "id": "mordecai",
            "slogan": "Full text geoparsing using spaCy, Geonames and Keras",
            "description": "Extract the place names from a piece of text, resolve them to the correct place, and return their coordinates and structured geographic information.",
            "github": "openeventdata/mordecai",
            "pip": "mordecai",
            "thumb": "https://i.imgur.com/gPJ9upa.jpg",
            "code_example": [
                "from mordecai import Geoparser",
                "geo = Geoparser()",
                "geo.geoparse(\"I traveled from Oxford to Ottawa.\")"
            ],
            "author": "Andy Halterman",
            "author_links": {
                "github": "ahalterman",
                "twitter": "ahalterman"
            },
            "category": [
                "standalone",
                "scientific"
            ]
        },
        {
            "id": "kindred",
            "title": "Kindred",
            "slogan": "Biomedical relation extraction using spaCy",
            "description": "Kindred is a package for relation extraction in biomedical texts. Given some training data, it can build a model to identify relations between entities (e.g. drugs, genes, etc) in a sentence.",
            "github": "jakelever/kindred",
            "pip": "kindred",
            "code_example": [
                "import kindred",
                "",
                "trainCorpus = kindred.bionlpst.load('2016-BB3-event-train')",
                "devCorpus = kindred.bionlpst.load('2016-BB3-event-dev')",
                "predictionCorpus = devCorpus.clone()",
                "predictionCorpus.removeRelations()",
                "classifier = kindred.RelationClassifier()",
                "classifier.train(trainCorpus)",
                "classifier.predict(predictionCorpus)",
                "f1score = kindred.evaluate(devCorpus, predictionCorpus, metric='f1score')"
            ],
            "author": "Jake Lever",
            "author_links": {
                "github": "jakelever"
            },
            "category": [
                "standalone",
                "scientific"
            ]
        },
        {
            "id": "sense2vec",
            "slogan": "Use NLP to go beyond vanilla word2vec",
            "description": "sense2vec ([Trask et. al](https://arxiv.org/abs/1511.06388), 2015) is a nice twist on [word2vec](https://en.wikipedia.org/wiki/Word2vec) that lets you learn more interesting, detailed and context-sensitive word vectors. For an interactive example of the technology, see our [sense2vec demo](https://explosion.ai/demos/sense2vec) that lets you explore semantic similarities across all Reddit comments of 2015.",
            "github": "explosion/sense2vec",
            "pip": "sense2vec==1.0.0a1",
            "thumb": "https://i.imgur.com/awfdhX6.jpg",
            "image": "https://explosion.ai/assets/img/demos/sense2vec.png",
            "url": "https://explosion.ai/demos/sense2vec",
            "code_example": [
                "import spacy",
                "",
                "nlp = spacy.load(\"en_core_web_sm\")",
                "s2v = nlp.add_pipe(\"sense2vec\")",
                "s2v.from_disk(\"/path/to/s2v_reddit_2015_md\")",
                "",
                "doc = nlp(\"A sentence about natural language processing.\")",
                "assert doc[3:6].text == \"natural language processing\"",
                "freq = doc[3:6]._.s2v_freq",
                "vector = doc[3:6]._.s2v_vec",
                "most_similar = doc[3:6]._.s2v_most_similar(3)",
                "# [(('machine learning', 'NOUN'), 0.8986967),",
                "#  (('computer vision', 'NOUN'), 0.8636297),",
                "#  (('deep learning', 'NOUN'), 0.8573361)]"
            ],
            "category": [
                "pipeline",
                "standalone",
                "visualizers"
            ],
            "tags": [
                "vectors"
            ],
            "author": "Explosion",
            "author_links": {
                "twitter": "explosion_ai",
                "github": "explosion",
                "website": "https://explosion.ai"
            }
        },
        {
            "id": "spacyr",
            "slogan": "An R wrapper for spaCy",
            "github": "quanteda/spacyr",
            "cran": "spacyr",
            "code_example": [
                "library(\"spacyr\")",
                "spacy_initialize()",
                "",
                "txt <- c(d1 = \"spaCy excels at large-scale information extraction tasks.\",",
                "         d2 = \"Mr. Smith goes to North Carolina.\")",
                "",
                "# process documents and obtain a data.table",
                "parsedtxt <- spacy_parse(txt)"
            ],
            "code_language": "r",
            "author": "Kenneth Benoit & Aki Matsuo",
            "category": [
                "nonpython"
            ]
        },
        {
            "id": "cleannlp",
            "title": "CleanNLP",
            "slogan": "A tidy data model for NLP in R",
            "description": "The cleanNLP package is designed to make it as painless as possible to turn raw text into feature-rich data frames. the package offers four backends that can be used for parsing text: `tokenizers`, `udpipe`, `spacy` and `corenlp`.",
            "github": "statsmaths/cleanNLP",
            "cran": "cleanNLP",
            "author": "Taylor B. Arnold",
            "author_links": {
                "github": "statsmaths"
            },
            "category": [
                "nonpython"
            ]
        },
        {
            "id": "spacy-cpp",
            "slogan": "C++ wrapper library for spaCy",
            "description": "The goal of spacy-cpp is to expose the functionality of spaCy to C++ applications, and to provide an API that is similar to that of spaCy, enabling rapid development in Python and simple porting to C++.",
            "github": "d99kris/spacy-cpp",
            "code_example": [
                "Spacy::Spacy spacy;",
                "auto nlp = spacy.load(\"en_core_web_sm\");",
                "auto doc = nlp.parse(\"This is a sentence.\");",
                "for (auto& token : doc.tokens())",
                "    std::cout << token.text() << \" [\" << token.pos_() << \"]\\n\";"
            ],
            "code_language": "cpp",
            "author": "Kristofer Berggren",
            "author_links": {
                "github": "d99kris"
            },
            "category": [
                "nonpython"
            ]
        },
        {
            "id": "ruby-spacy",
            "title": "ruby-spacy",
            "slogan": "Wrapper module for using spaCy from Ruby via PyCall",
            "description": "ruby-spacy is a wrapper module for using spaCy from the Ruby programming language via PyCall. This module aims to make it easy and natural for Ruby programmers to use spaCy.",
            "github": "yohasebe/ruby-spacy",
            "code_example": [
                "require \"ruby-spacy\"",
                "require \"terminal-table\"",
                "nlp = Spacy::Language.new(\"en_core_web_sm\")",
                "doc = nlp.read(\"Apple is looking at buying U.K. startup for $1 billion\")",
                "headings = [\"text\", \"lemma\", \"pos\", \"tag\", \"dep\"]",
                "rows = []",
                "doc.each do |token|",
                "  rows << [token.text, token.lemma, token.pos, token.tag, token.dep]",
                "end",
                "table = Terminal::Table.new rows: rows, headings: headings",
                "puts table"
            ],
            "code_language": "ruby",
            "url": "https://rubygems.org/gems/ruby-spacy",
            "author": "Yoichiro Hasebe",
            "author_links": {
                "github": "yohasebe",
                "twitter": "yohasebe"
            },
            "category": [
                "nonpython"
            ],
            "tags": [
                "ruby"
            ]
        },
        {
            "id": "spacy_api",
            "slogan": "Server/client to load models in a separate, dedicated process",
            "github": "kootenpv/spacy_api",
            "pip": "spacy_api",
            "code_example": [
                "from spacy_api import Client",
                "",
                "spacy_client = Client() # default args host/port",
                "doc = spacy_client.single(\"How are you\")"
            ],
            "author": "Pascal van Kooten",
            "author_links": {
                "github": "kootenpv"
            },
            "category": [
                "apis"
            ]
        },
        {
            "id": "spacy-api-docker",
            "slogan": "spaCy REST API, wrapped in a Docker container",
            "github": "jgontrum/spacy-api-docker",
            "url": "https://hub.docker.com/r/jgontrum/spacyapi/",
            "thumb": "https://i.imgur.com/NRnDKyj.jpg",
            "code_example": [
                "version: '2'",
                "",
                "services:",
                "  spacyapi:",
                "    image: jgontrum/spacyapi:en_v2",
                "    ports:",
                "      - \"127.0.0.1:8080:80\"",
                "    restart: always"
            ],
            "code_language": "docker",
            "author": "Johannes Gontrum",
            "author_links": {
                "github": "jgontrum"
            },
            "category": [
                "apis"
            ]
        },
        {
            "id": "spacy-nlp",
            "slogan": " Expose spaCy NLP text parsing to Node.js (and other languages) via Socket.IO",
            "github": "kengz/spacy-nlp",
            "thumb": "https://i.imgur.com/w41VSr7.jpg",
            "code_example": [
                "const spacyNLP = require(\"spacy-nlp\")",
                "// default port 6466",
                "// start the server with the python client that exposes spacyIO (or use an existing socketIO server at IOPORT)",
                "var serverPromise = spacyNLP.server({ port: process.env.IOPORT });",
                "// Loading spacy may take up to 15s"
            ],
            "code_language": "javascript",
            "author": "Wah Loon Keng",
            "author_links": {
                "github": "kengz"
            },
            "category": [
                "apis",
                "nonpython"
            ]
        },
        {
            "id": "prodigy",
            "title": "Prodigy",
            "slogan": "Radically efficient machine teaching, powered by active learning",
            "description": "Prodigy is an annotation tool so efficient that data scientists can do the annotation themselves, enabling a new level of rapid iteration. Whether you're working on entity recognition, intent detection or image classification, Prodigy can help you train and evaluate your models faster. Stream in your own examples or real-world data from live APIs, update your model in real-time and chain models together to build more complex systems.",
            "thumb": "https://i.imgur.com/UVRtP6g.jpg",
            "image": "https://i.imgur.com/Dt5vrY6.png",
            "url": "https://prodi.gy",
            "code_example": [
                "prodigy dataset ner_product \"Improve PRODUCT on Reddit data\"",
                "✨ Created dataset 'ner_product'.",
                "",
                "prodigy ner.teach ner_product en_core_web_sm ~/data.jsonl --label PRODUCT",
                "✨ Starting the web server on port 8080..."
            ],
            "code_language": "bash",
            "category": [
                "standalone",
                "training"
            ],
            "author": "Explosion",
            "author_links": {
                "twitter": "explosion_ai",
                "github": "explosion",
                "website": "https://explosion.ai"
            }
        },
        {
            "id": "dragonfire",
            "title": "Dragonfire",
            "slogan": "An open-source virtual assistant for Ubuntu based Linux distributions",
            "github": "DragonComputer/Dragonfire",
            "thumb": "https://i.imgur.com/5fqguKS.jpg",
            "image": "https://raw.githubusercontent.com/DragonComputer/Dragonfire/master/docs/img/demo.gif",
            "author": "Dragon Computer",
            "author_links": {
                "github": "DragonComputer",
                "website": "http://dragon.computer"
            },
            "category": [
                "standalone"
            ]
        },
        {
            "id": "prefect",
            "title": "Prefect",
            "slogan": "Workflow management system designed for modern infrastructure",
            "github": "PrefectHQ/prefect",
            "pip": "prefect",
            "thumb": "https://i.imgur.com/oLTwr0e.png",
            "code_example": [
                "from prefect import Flow",
                "from prefect.tasks.spacy.spacy_tasks import SpacyNLP",
                "import spacy",
                "",
                "nlp = spacy.load(\"en_core_web_sm\")",
                "",
                "with Flow(\"Natural Language Processing\") as flow:",
                "    doc = SpacyNLP(text=\"This is some text\", nlp=nlp)",
                "",
                "flow.run()"
            ],
            "author": "Prefect",
            "author_links": {
                "website": "https://prefect.io"
            },
            "category": [
                "standalone"
            ]
        },
        {
            "id": "graphbrain",
            "title": "Graphbrain",
            "slogan": "Automated meaning extraction and text understanding",
            "description": "Graphbrain is an Artificial Intelligence open-source software library and scientific research tool. Its aim is to facilitate automated meaning extraction and text understanding, as well as the exploration and inference of knowledge.",
            "github": "graphbrain/graphbrain",
            "pip": "graphbrain",
            "thumb": "https://i.imgur.com/cct9W1E.png",
            "author": "Graphbrain",
            "category": [
                "standalone"
            ]
        },
        {
            "type": "education",
            "id": "nostarch-nlp-python",
            "title": "Natural Language Processing Using Python",
            "slogan": "No Starch Press, 2020",
            "description": "Natural Language Processing Using Python is an introduction to natural language processing (NLP), the task of converting human language into data that a computer can process. The book uses spaCy, a leading Python library for NLP, to guide readers through common NLP tasks related to generating and understanding human language with code. It addresses problems like understanding a user's intent, continuing a conversation with a human, and maintaining the state of a conversation.",
            "cover": "https://i.imgur.com/w0iycjl.jpg",
            "url": "https://nostarch.com/NLPPython",
            "author": "Yuli Vasiliev",
            "category": [
                "books"
            ]
        },
        {
            "type": "education",
            "id": "oreilly-python-ds",
            "title": "Introduction to Machine Learning with Python: A Guide for Data Scientists",
            "slogan": "O'Reilly, 2016",
            "description": "Machine learning has become an integral part of many commercial applications and research projects, but this field is not exclusive to large companies with extensive research teams. If you use Python, even as a beginner, this book will teach you practical ways to build your own machine learning solutions. With all the data available today, machine learning applications are limited only by your imagination.",
            "cover": "https://covers.oreillystatic.com/images/0636920030515/lrg.jpg",
            "url": "http://shop.oreilly.com/product/0636920030515.do",
            "author": "Andreas Müller, Sarah Guido",
            "category": [
                "books"
            ]
        },
        {
            "type": "education",
            "id": "text-analytics-python",
            "title": "Text Analytics with Python",
            "slogan": "Apress / Springer, 2016",
            "description": "*Text Analytics with Python* teaches you the techniques related to natural language processing and text analytics, and you will gain the skills to know which technique is best suited to solve a particular problem. You will look at each technique and algorithm with both a bird's eye view to understand how it can be used as well as with a microscopic view to understand the mathematical concepts and to implement them to solve your own problems.",
            "github": "dipanjanS/text-analytics-with-python",
            "cover": "https://i.imgur.com/AOmzZu8.png",
            "url": "https://www.amazon.com/Text-Analytics-Python-Real-World-Actionable/dp/148422387X",
            "author": "Dipanjan Sarkar",
            "category": [
                "books"
            ]
        },
        {
            "type": "education",
            "id": "practical-ml-python",
            "title": "Practical Machine Learning with Python",
            "slogan": "Apress, 2017",
            "description": "Master the essential skills needed to recognize and solve complex problems with machine learning and deep learning. Using real-world examples that leverage the popular Python machine learning ecosystem, this book is your perfect companion for learning the art and science of machine learning to become a successful practitioner. The concepts, techniques, tools, frameworks, and methodologies used in this book will teach you how to think, design, build, and execute machine learning systems and projects successfully.",
            "github": "dipanjanS/practical-machine-learning-with-python",
            "cover": "https://i.imgur.com/5F4mkt7.jpg",
            "url": "https://www.amazon.com/Practical-Machine-Learning-Python-Problem-Solvers/dp/1484232062",
            "author": "Dipanjan Sarkar, Raghav Bali, Tushar Sharma",
            "category": [
                "books"
            ]
        },
        {
            "type": "education",
            "id": "packt-nlp-computational-linguistics",
            "title": "Natural Language Processing and Computational Linguistics",
            "slogan": "Packt, 2018",
            "description": "This book shows you how to use natural language processing, and computational linguistics algorithms, to make inferences and gain insights about data you have. These algorithms are based on statistical machine learning and artificial intelligence techniques. The tools to work with these algorithms are available to you right now - with Python, and tools like Gensim and spaCy.",
            "cover": "https://i.imgur.com/aleMf1Y.jpg",
            "url": "https://www.amazon.com/Natural-Language-Processing-Computational-Linguistics-ebook/dp/B07BWH779J",
            "author": "Bhargav Srinivasa-Desikan",
            "category": [
                "books"
            ]
        },
        {
            "type": "education",
            "id": "mastering-spacy",
            "title": "Mastering spaCy",
            "slogan": "Packt, 2021",
            "description": "This is your ultimate spaCy book. Master the crucial skills to use spaCy components effectively to create real-world NLP applications with spaCy. Explaining linguistic concepts such as dependency parsing, POS-tagging and named entity extraction with many examples, this book will help you to conquer computational linguistics with spaCy. The book further focuses on ML topics with Keras and Tensorflow. You'll cover popular topics, including intent recognition, sentiment analysis and context resolution; and use them on popular datasets and interpret the results. A special hands-on section on chatbot design is included.",
            "github": "PacktPublishing/Mastering-spaCy",
            "cover": "https://tinyimg.io/i/aWEm0dh.jpeg",
            "url": "https://www.amazon.com/Mastering-spaCy-end-end-implementing/dp/1800563353",
            "author": "Duygu Altinok",
            "author_links": {
                "github": "DuyguA",
                "website": "https://www.linkedin.com/in/duygu-altinok-4021389a"
            },
            "category": [
                "books"
            ]
        },
        {
            "type": "education",
            "id": "applied-nlp-in-enterprise",
            "title": "Applied Natural Language Processing in the Enterprise: Teaching Machines to Read, Write, and Understand",
            "slogan": "O'Reilly, 2021",
            "description": "Natural language processing (NLP) is one of the hottest topics in AI today. Having lagged behind other deep learning fields such as computer vision for years, NLP only recently gained mainstream popularity. Even though Google, Facebook, and OpenAI have open sourced large pretrained language models to make NLP easier, many organizations today still struggle with developing and productionizing NLP applications. This hands-on guide helps you learn the field quickly.",
            "github": "nlpbook/nlpbook",
            "cover": "https://i.imgur.com/6RxLBvf.jpg",
            "url": "https://www.amazon.com/dp/149206257X",
            "author": "Ankur A. Patel",
            "author_links": {
                "github": "aapatel09",
                "website": "https://www.ankurapatel.io"
            },
            "category": [
                "books"
            ]
        },
        {
            "type": "education",
            "id": "introduction-into-spacy-3",
            "title": "Introduction to spaCy 3",
            "slogan": "A free course for beginners by Dr. W.J.B. Mattingly",
            "url": "http://spacy.pythonhumanities.com/",
            "thumb": "https://spacy.pythonhumanities.com/_static/freecodecamp_small.jpg",
            "author": "Dr. W.J.B. Mattingly",
            "category": [
                "courses"
            ]
        },
        {
            "type": "education",
            "id": "spacy-course",
            "title": "Advanced NLP with spaCy",
            "slogan": "A free online course",
            "description": "In this free interactive course, you'll learn how to use spaCy to build advanced natural language understanding systems, using both rule-based and machine learning approaches.",
            "url": "https://course.spacy.io",
            "image": "https://i.imgur.com/JC00pHW.jpg",
            "thumb": "https://i.imgur.com/5RXLtrr.jpg",
            "author": "Ines Montani",
            "author_links": {
                "twitter": "_inesmontani",
                "github": "ines",
                "website": "https://ines.io"
            },
            "category": [
                "courses"
            ]
        },
        {
            "type": "education",
            "id": "applt-course",
            "title": "Applied Language Technology",
            "slogan": "NLP for newcomers using spaCy and Stanza",
            "description": "These learning materials provide an introduction to applied language technology for audiences who are unfamiliar with language technology and programming. The learning materials assume no previous knowledge of the Python programming language.",
            "url": "https://applied-language-technology.mooc.fi",
            "image": "https://www.mv.helsinki.fi/home/thiippal/images/applt-preview.jpg",
            "thumb": "https://www.mv.helsinki.fi/home/thiippal/images/applt-logo.png",
            "author": "Tuomo Hiippala",
            "author_links": {
                "twitter": "tuomo_h",
                "github": "thiippal",
                "website": "https://www.mv.helsinki.fi/home/thiippal/"
            },
            "category": [
                "courses"
            ]
        },
        {
            "type": "education",
            "id": "video-spacys-ner-model",
            "title": "spaCy's NER model",
            "slogan": "Incremental parsing with bloom embeddings and residual CNNs",
            "description": "spaCy v2.0's Named Entity Recognition system features a sophisticated word embedding strategy using subword features and \"Bloom\" embeddings, a deep convolutional neural network with residual connections, and a novel transition-based approach to named entity parsing. The system is designed to give a good balance of efficiency, accuracy and adaptability. In this talk, I sketch out the components of the system, explaining the intuition behind the various choices. I also give a brief introduction to the named entity recognition problem, with an overview of what else Explosion AI is working on, and why.",
            "youtube": "sqDHBH9IjRU",
            "author": "Matthew Honnibal",
            "author_links": {
                "twitter": "honnibal",
                "github": "honnibal",
                "website": "https://explosion.ai"
            },
            "category": [
                "videos"
            ]
        },
        {
            "type": "education",
            "id": "video-new-nlp-solutions",
            "title": "Building new NLP solutions with spaCy and Prodigy",
            "slogan": "PyData Berlin 2018",
            "description": "In this talk, I will discuss how to address some of the most likely causes of failure for new Natural Language Processing (NLP) projects. My main recommendation is to take an iterative approach: don't assume you know what your pipeline should look like, let alone your annotation schemes or model architectures.",
            "author": "Matthew Honnibal",
            "author_links": {
                "twitter": "honnibal",
                "github": "honnibal",
                "website": "https://explosion.ai"
            },
            "youtube": "jpWqz85F_4Y",
            "category": [
                "videos"
            ]
        },
        {
            "type": "education",
            "id": "video-modern-nlp-in-python",
            "title": "Modern NLP in Python",
            "slogan": "PyData DC 2016",
            "description": "Academic and industry research in Natural Language Processing (NLP) has progressed at an accelerating pace over the last several years. Members of the Python community have been hard at work moving cutting-edge research out of papers and into open source, \"batteries included\" software libraries that can be applied to practical problems. We'll explore some of these tools for modern NLP in Python.",
            "author": "Patrick Harrison",
            "youtube": "6zm9NC9uRkk",
            "category": [
                "videos"
            ]
        },
        {
            "type": "education",
            "id": "video-spacy-course",
            "title": "Advanced NLP with spaCy · A free online course",
            "description": "spaCy is a modern Python library for industrial-strength Natural Language Processing. In this free and interactive online course, you'll learn how to use spaCy to build advanced natural language understanding systems, using both rule-based and machine learning approaches.",
            "url": "https://course.spacy.io/en",
            "author": "Ines Montani",
            "author_links": {
                "twitter": "_inesmontani",
                "github": "ines"
            },
            "youtube": "THduWAnG97k",
            "category": [
                "videos"
            ]
        },
        {
            "type": "education",
            "id": "video-spacy-course-de",
            "title": "Modernes NLP mit spaCy · Ein Gratis-Onlinekurs",
            "description": "spaCy ist eine moderne Python-Bibliothek für industriestarkes Natural Language Processing. In diesem kostenlosen und interaktiven Onlinekurs lernst du, mithilfe von spaCy fortgeschrittene Systeme für die Analyse natürlicher Sprache zu entwickeln und dabei sowohl regelbasierte Verfahren, als auch moderne Machine-Learning-Technologie einzusetzen.",
            "url": "https://course.spacy.io/de",
            "author": "Ines Montani",
            "author_links": {
                "twitter": "_inesmontani",
                "github": "ines"
            },
            "youtube": "K1elwpgDdls",
            "category": [
                "videos"
            ]
        },
        {
            "type": "education",
            "id": "video-spacy-course-es",
            "title": "NLP avanzado con spaCy · Un curso en línea gratis",
            "description": "spaCy es un paquete moderno de Python para hacer Procesamiento de Lenguaje Natural de potencia industrial. En este curso en línea, interactivo y gratuito, aprenderás a usar spaCy para construir sistemas avanzados de comprensión de lenguaje natural usando enfoques basados en reglas y en machine learning.",
            "url": "https://course.spacy.io/es",
            "author": "Camila Gutiérrez",
            "author_links": {
                "twitter": "Mariacamilagl30"
            },
            "youtube": "RNiLVCE5d4k",
            "category": [
                "videos"
            ]
        },
        {
            "type": "education",
            "id": "video-intro-to-nlp-episode-1",
            "title": "Intro to NLP with spaCy (1)",
            "slogan": "Episode 1: Data exploration",
            "description": "In this new video series, data science instructor Vincent Warmerdam gets started with spaCy, an open-source library for Natural Language Processing in Python. His mission: building a system to automatically detect programming languages in large volumes of text. Follow his process from the first idea to a prototype all the way to data collection and training a statistical named entity recogntion model from scratch.",
            "author": "Vincent Warmerdam",
            "author_links": {
                "twitter": "fishnets88",
                "github": "koaning"
            },
            "youtube": "WnGPv6HnBok",
            "category": [
                "videos"
            ]
        },
        {
            "type": "education",
            "id": "video-intro-to-nlp-episode-2",
            "title": "Intro to NLP with spaCy (2)",
            "slogan": "Episode 2: Rule-based Matching",
            "description": "In this new video series, data science instructor Vincent Warmerdam gets started with spaCy, an open-source library for Natural Language Processing in Python. His mission: building a system to automatically detect programming languages in large volumes of text. Follow his process from the first idea to a prototype all the way to data collection and training a statistical named entity recogntion model from scratch.",
            "author": "Vincent Warmerdam",
            "author_links": {
                "twitter": "fishnets88",
                "github": "koaning"
            },
            "youtube": "KL4-Mpgbahw",
            "category": [
                "videos"
            ]
        },
        {
            "type": "education",
            "id": "video-intro-to-nlp-episode-3",
            "title": "Intro to NLP with spaCy (3)",
            "slogan": "Episode 2: Evaluation",
            "description": "In this new video series, data science instructor Vincent Warmerdam gets started with spaCy, an open-source library for Natural Language Processing in Python. His mission: building a system to automatically detect programming languages in large volumes of text. Follow his process from the first idea to a prototype all the way to data collection and training a statistical named entity recogntion model from scratch.",
            "author": "Vincent Warmerdam",
            "author_links": {
                "twitter": "fishnets88",
                "github": "koaning"
            },
            "youtube": "4V0JDdohxAk",
            "category": [
                "videos"
            ]
        },
        {
            "type": "education",
            "id": "video-intro-to-nlp-episode-4",
            "title": "Intro to NLP with spaCy (4)",
            "slogan": "Episode 4: Named Entity Recognition",
            "description": "In this new video series, data science instructor Vincent Warmerdam gets started with spaCy, an open-source library for Natural Language Processing in Python. His mission: building a system to automatically detect programming languages in large volumes of text. Follow his process from the first idea to a prototype all the way to data collection and training a statistical named entity recogntion model from scratch.",
            "author": "Vincent Warmerdam",
            "author_links": {
                "twitter": "fishnets88",
                "github": "koaning"
            },
            "youtube": "IqOJU1-_Fi0",
            "category": [
                "videos"
            ]
        },
        {
            "type": "education",
            "id": "video-intro-to-nlp-episode-5",
            "title": "Intro to NLP with spaCy (5)",
            "slogan": "Episode 5: Rules vs. Machine Learning",
            "description": "In this new video series, data science instructor Vincent Warmerdam gets started with spaCy, an open-source library for Natural Language Processing in Python. His mission: building a system to automatically detect programming languages in large volumes of text. Follow his process from the first idea to a prototype all the way to data collection and training a statistical named entity recogntion model from scratch.",
            "author": "Vincent Warmerdam",
            "author_links": {
                "twitter": "fishnets88",
                "github": "koaning"
            },
            "youtube": "f4sqeLRzkPg",
            "category": [
                "videos"
            ]
        },
        {
            "type": "education",
            "id": "video-intro-to-nlp-episode-6",
            "title": "Intro to NLP with spaCy (6)",
            "slogan": "Episode 6: Moving to spaCy v3",
            "description": "In this new video series, data science instructor Vincent Warmerdam gets started with spaCy, an open-source library for Natural Language Processing in Python. His mission: building a system to automatically detect programming languages in large volumes of text. Follow his process from the first idea to a prototype all the way to data collection and training a statistical named entity recogntion model from scratch.",
            "author": "Vincent Warmerdam",
            "author_links": {
                "twitter": "fishnets88",
                "github": "koaning"
            },
            "youtube": "k77RrmMaKEI",
            "category": [
                "videos"
            ]
        },
        {
            "type": "education",
            "id": "video-spacy-irl-entity-linking",
            "title": "Entity Linking functionality in spaCy",
            "slogan": "spaCy IRL 2019",
            "url": "https://www.youtube.com/playlist?list=PLBmcuObd5An4UC6jvK_-eSl6jCvP1gwXc",
            "author": "Sofie Van Landeghem",
            "author_links": {
                "twitter": "OxyKodit",
                "github": "svlandeg"
            },
            "youtube": "PW3RJM8tDGo",
            "category": [
                "videos"
            ]
        },
        {
            "type": "education",
            "id": "video-spacy-irl-lemmatization",
            "title": "Rethinking rule-based lemmatization",
            "slogan": "spaCy IRL 2019",
            "url": "https://www.youtube.com/playlist?list=PLBmcuObd5An4UC6jvK_-eSl6jCvP1gwXc",
            "author": "Guadalupe Romero",
            "author_links": {
                "twitter": "_guadiromero",
                "github": "guadi1994"
            },
            "youtube": "88zcQODyuko",
            "category": [
                "videos"
            ]
        },
        {
            "type": "education",
            "id": "video-spacy-irl-scispacy",
            "title": "ScispaCy: A spaCy pipeline & models for scientific & biomedical text",
            "slogan": "spaCy IRL 2019",
            "url": "https://www.youtube.com/playlist?list=PLBmcuObd5An4UC6jvK_-eSl6jCvP1gwXc",
            "author": "Mark Neumann",
            "author_links": {
                "twitter": "MarkNeumannnn",
                "github": "DeNeutoy"
            },
            "youtube": "2_HSKDALwuw",
            "category": [
                "videos"
            ]
        },
        {
            "type": "education",
            "id": "podcast-nlp-highlights",
            "title": "NLP Highlights #78: Where do corpora come from?",
            "slogan": "January 2019",
            "description": "Most NLP projects rely crucially on the quality of annotations used for training and evaluating models. In this episode, Matt and Ines of Explosion AI tell us how Prodigy can improve data annotation and model development workflows. Prodigy is an annotation tool implemented as a python library, and it comes with a web application and a command line interface. A developer can define input data streams and design simple annotation interfaces. Prodigy can help break down complex annotation decisions into a series of binary decisions, and it provides easy integration with spaCy models. Developers can specify how models should be modified as new annotations come in in an active learning framework.",
            "soundcloud": "559200912",
            "thumb": "https://i.imgur.com/hOBQEzc.jpg",
            "url": "https://soundcloud.com/nlp-highlights/78-where-do-corpora-come-from-with-matt-honnibal-and-ines-montani",
            "author": "Matt Gardner, Waleed Ammar (Allen AI)",
            "author_links": {
                "website": "https://soundcloud.com/nlp-highlights"
            },
            "category": [
                "podcasts"
            ]
        },
        {
            "type": "education",
            "id": "podcast-init",
            "title": "Podcast.__init__ #87: spaCy with Matthew Honnibal",
            "slogan": "December 2017",
            "description": "As the amount of text available on the internet and in businesses continues to increase, the need for fast and accurate language analysis becomes more prominent. This week Matthew Honnibal, the creator of spaCy, talks about his experiences researching natural language processing and creating a library to make his findings accessible to industry.",
            "iframe": "https://www.pythonpodcast.com/wp-content/plugins/podlove-podcasting-plugin-for-wordpress/lib/modules/podlove_web_player/player_v4/dist/share.html?episode=https://www.pythonpodcast.com/?podlove_player4=176",
            "iframe_height": 200,
            "thumb": "https://i.imgur.com/rpo6BuY.png",
            "url": "https://www.podcastinit.com/episode-87-spacy-with-matthew-honnibal/",
            "author": "Tobias Macey",
            "author_links": {
                "website": "https://www.podcastinit.com"
            },
            "category": [
                "podcasts"
            ]
        },
        {
            "type": "education",
            "id": "podcast-init2",
            "title": "Podcast.__init__ #256: An Open Source Toolchain For NLP From Explosion AI",
            "slogan": "March 2020",
            "description": "The state of the art in natural language processing is a constantly moving target. With the rise of deep learning, previously cutting edge techniques have given way to robust language models. Through it all the team at Explosion AI have built a strong presence with the trifecta of spaCy, Thinc, and Prodigy to support fast and flexible data labeling to feed deep learning models and performant and scalable text processing. In this episode founder and open source author Matthew Honnibal shares his experience growing a business around cutting edge open source libraries for the machine learning developent process.",
            "iframe": "https://cdn.podlove.org/web-player/share.html?episode=https%3A%2F%2Fwww.pythonpodcast.com%2F%3Fpodlove_player4%3D614",
            "iframe_height": 200,
            "thumb": "https://i.imgur.com/rpo6BuY.png",
            "url": "https://www.pythonpodcast.com/explosion-ai-natural-language-processing-episode-256/",
            "author": "Tobias Macey",
            "author_links": {
                "website": "https://www.podcastinit.com"
            },
            "category": [
                "podcasts"
            ]
        },
        {
            "type": "education",
            "id": "talk-python-podcast",
            "title": "Talk Python #202: Building a software business",
            "slogan": "March 2019",
            "description": "One core question around open source is how do you fund it? Well, there is always that PayPal donate button. But that's been a tremendous failure for many projects. Often the go-to answer is consulting. But what if you don't want to trade time for money? You could take things up a notch and change the equation, exchanging value for money. That's what Ines Montani and her co-founder did when they started Explosion AI with spaCy as the foundation.",
            "thumb": "https://i.imgur.com/q1twuK8.png",
            "url": "https://talkpython.fm/episodes/show/202/building-a-software-business",
            "soundcloud": "588364857",
            "author": "Michael Kennedy",
            "author_links": {
                "website": "https://talkpython.fm/"
            },
            "category": [
                "podcasts"
            ]
        },
        {
            "type": "education",
            "id": "twimlai-podcast",
            "title": "TWiML & AI: Practical NLP with spaCy and Prodigy",
            "slogan": "May 2019",
            "description": "\"Ines and I caught up to discuss her various projects, including the aforementioned spaCy, an open-source NLP library built with a focus on industry and production use cases. In our conversation, Ines gives us an overview of the spaCy Library, a look at some of the use cases that excite her, and the Spacy community and contributors. We also discuss her work with Prodigy, an annotation service tool that uses continuous active learning to train models, and finally, what other exciting projects she is working on.\"",
            "thumb": "https://i.imgur.com/ng2F5gK.png",
            "url": "https://twimlai.com/twiml-talk-262-practical-natural-language-processing-with-spacy-and-prodigy-w-ines-montani",
            "iframe": "https://html5-player.libsyn.com/embed/episode/id/9691514/height/90/theme/custom/thumbnail/no/preload/no/direction/backward/render-playlist/no/custom-color/3e85b1/",
            "iframe_height": 90,
            "author": "Sam Charrington",
            "author_links": {
                "website": "https://twimlai.com"
            },
            "category": [
                "podcasts"
            ]
        },
        {
            "type": "education",
            "id": "analytics-vidhya",
            "title": "DataHack Radio #23: The Brains behind spaCy",
            "slogan": "June 2019",
            "description": "\"What would you do if you had the chance to pick the brains behind one of the most popular Natural Language Processing (NLP) libraries of our era? A library that has helped usher in the current boom in NLP applications and nurtured tons of NLP scientists? Well – you invite the creators on our popular DataHack Radio podcast and let them do the talking! We are delighted to welcome Ines Montani and Matt Honnibal, the developers of spaCy – a powerful and advanced library for NLP.\"",
            "thumb": "https://i.imgur.com/3zJKZ1P.jpg",
            "url": "https://www.analyticsvidhya.com/blog/2019/06/datahack-radio-ines-montani-matthew-honnibal-brains-behind-spacy/",
            "soundcloud": "630741825",
            "author": "Analytics Vidhya",
            "author_links": {
                "website": "https://www.analyticsvidhya.com",
                "twitter": "analyticsvidhya"
            },
            "category": [
                "podcasts"
            ]
        },
        {
            "type": "education",
            "id": "practical-ai-podcast",
            "title": "Practical AI: Modern NLP with spaCy",
            "slogan": "December 2019",
            "description": "\"spaCy is awesome for NLP! It’s easy to use, has widespread adoption, is open source, and integrates the latest language models. Ines Montani and Matthew Honnibal (core developers of spaCy and co-founders of Explosion) join us to discuss the history of the project, its capabilities, and the latest trends in NLP. We also dig into the practicalities of taking NLP workflows to production. You don’t want to miss this episode!\"",
            "thumb": "https://i.imgur.com/jn8Bcdw.png",
            "url": "https://changelog.com/practicalai/68",
            "author": "Daniel Whitenack & Chris Benson",
            "author_links": {
                "website": "https://changelog.com/practicalai",
                "twitter": "PracticalAIFM"
            },
            "category": [
                "podcasts"
            ]
        },
        {
            "type": "education",
            "id": "video-entity-linking",
            "title": "Training a custom entity linking mode with spaCy",
            "author": "Sofie Van Landeghem",
            "author_links": {
                "twitter": "OxyKodit",
                "github": "svlandeg"
            },
            "youtube": "8u57WSXVpmw",
            "category": [
                "videos"
            ]
        },
        {
            "id": "self-attentive-parser",
            "title": "Berkeley Neural Parser",
            "slogan": "Constituency Parsing with a Self-Attentive Encoder (ACL 2018)",
            "description": "A Python implementation of the parsers described in *\"Constituency Parsing with a Self-Attentive Encoder\"* from ACL 2018.",
            "url": "https://arxiv.org/abs/1805.01052",
            "github": "nikitakit/self-attentive-parser",
            "pip": "benepar",
            "code_example": [
                "import benepar, spacy",
                "nlp = spacy.load('en_core_web_md')",
                "nlp.add_pipe('benepar', config={'model': 'benepar_en3'})",
                "doc = nlp('The time for action is now. It is never too late to do something.')",
                "sent = list(doc.sents)[0]",
                "print(sent._.parse_string)",
                "# (S (NP (NP (DT The) (NN time)) (PP (IN for) (NP (NN action)))) (VP (VBZ is) (ADVP (RB now))) (. .))",
                "print(sent._.labels)",
                "# ('S',)",
                "print(list(sent._.children)[0])",
                "# The time for action"
            ],
            "author": "Nikita Kitaev",
            "author_links": {
                "github": "nikitakit",
                "website": "http://kitaev.io"
            },
            "category": [
                "research",
                "pipeline"
            ]
        },
        {
            "id": "spacy-graphql",
            "title": "spacy-graphql",
            "slogan": "Query spaCy's linguistic annotations using GraphQL",
            "github": "ines/spacy-graphql",
            "description": "A very simple and experimental app that lets you query spaCy's linguistic annotations using [GraphQL](https://graphql.org/). The API currently supports most token attributes, named entities, sentences and text categories (if available as `doc.cats`, i.e. if you added a text classifier to a model). The `meta` field will return the model meta data. Models are only loaded once and kept in memory.",
            "url": "https://explosion.ai/demos/spacy-graphql",
            "category": [
                "apis"
            ],
            "tags": [
                "graphql"
            ],
            "thumb": "https://i.imgur.com/xC7zpTO.png",
            "code_example": [
                "{",
                "  nlp(text: \"Zuckerberg is the CEO of Facebook.\", model: \"en_core_web_sm\") {",
                "    meta {",
                "      lang",
                "      description",
                "    }",
                "    doc {",
                "      text",
                "      tokens {",
                "        text",
                "        pos_",
                "      }",
                "      ents {",
                "        text",
                "        label_",
                "      }",
                "    }",
                "  }",
                "}"
            ],
            "code_language": "json",
            "author": "Ines Montani",
            "author_links": {
                "twitter": "_inesmontani",
                "github": "ines",
                "website": "https://ines.io"
            }
        },
        {
            "id": "spacy-js",
            "title": "spacy-js",
            "slogan": "JavaScript API for spaCy with Python REST API",
            "github": "ines/spacy-js",
            "description": "JavaScript interface for accessing linguistic annotations provided by spaCy. This project is mostly experimental and was developed for fun to play around with different ways of mimicking spaCy's Python API.\n\nThe results will still be computed in Python and made available via a REST API. The JavaScript API resembles spaCy's Python API as closely as possible (with a few exceptions, as the values are all pre-computed and it's tricky to express complex recursive relationships).",
            "code_language": "javascript",
            "code_example": [
                "const spacy = require('spacy');",
                "",
                "(async function() {",
                "    const nlp = spacy.load('en_core_web_sm');",
                "    const doc = await nlp('This is a text about Facebook.');",
                "    for (let ent of doc.ents) {",
                "        console.log(ent.text, ent.label);",
                "    }",
                "    for (let token of doc) {",
                "        console.log(token.text, token.pos, token.head.text);",
                "    }",
                "})();"
            ],
            "author": "Ines Montani",
            "author_links": {
                "twitter": "_inesmontani",
                "github": "ines",
                "website": "https://ines.io"
            },
            "category": [
                "nonpython"
            ],
            "tags": [
                "javascript"
            ]
        },
        {
            "id": "spacy-wordnet",
            "title": "spacy-wordnet",
            "slogan": "WordNet meets spaCy",
            "description": "`spacy-wordnet` creates annotations that easily allow the use of WordNet and [WordNet Domains](http://wndomains.fbk.eu/) by using the [NLTK WordNet interface](http://www.nltk.org/howto/wordnet.html)",
            "github": "recognai/spacy-wordnet",
            "tags": [
                "wordnet",
                "synsets"
            ],
            "thumb": "https://i.imgur.com/ud4C7cj.png",
            "code_example": [
                "import spacy",
                "from spacy_wordnet.wordnet_annotator import WordnetAnnotator ",
                "",
                "# Load a spaCy model (supported languages are \"es\" and \"en\") ",
                "nlp = spacy.load('en_core_web_sm')",
                "# spaCy 3.x",
                "nlp.add_pipe(\"spacy_wordnet\", after='tagger')",
                "# spaCy 2.x",
                "# nlp.add_pipe(WordnetAnnotator(nlp.lang), after='tagger')",
                "token = nlp('prices')[0]",
                "",
                "# WordNet object links spaCy token with NLTK WordNet interface by giving access to",
                "# synsets and lemmas ",
                "token._.wordnet.synsets()",
                "token._.wordnet.lemmas()",
                "",
                "# And automatically add info about WordNet domains",
                "token._.wordnet.wordnet_domains()"
            ],
            "author": "recognai",
            "author_links": {
                "github": "recognai",
                "twitter": "recogn_ai",
                "website": "https://recogn.ai"
            },
            "category": [
                "pipeline"
            ]
        },
        {
            "id": "spacy-conll",
            "title": "spacy_conll",
            "slogan": "Parsing from and to CoNLL-U format with `spacy`, `spacy-stanza` and `spacy-udpipe`",
            "description": "This module allows you to parse text into CoNLL-U format or read ConLL-U into a spaCy `Doc`. You can use it as a command line tool, or embed it in your own scripts by adding it as a custom pipeline component to a `spacy`, `spacy-stanza` or `spacy-udpipe` pipeline. It also provides an easy-to-use function to quickly initialize any spaCy-wrapped parser. CoNLL-related properties are added to `Doc` elements, `Span` sentences, and `Token` objects.",
            "code_example": [
                "from spacy_conll import init_parser",
                "",
                "",
                "# Initialise English parser, already including the ConllFormatter as a pipeline component.",
                "# Indicate that we want to get the CoNLL headers in the string output.",
                "# `use_gpu` and `verbose` are specific to stanza. These keywords arguments are passed onto their Pipeline() initialisation",
                "nlp = init_parser(\"en\",",
                "                  \"stanza\",",
                "                  parser_opts={\"use_gpu\": True, \"verbose\": False},",
                "                  include_headers=True)",
                "# Parse a given string",
                "doc = nlp(\"A cookie is a baked or cooked food that is typically small, flat and sweet. It usually contains flour, sugar and some type of oil or fat.\")",
                "",
                "# Get the CoNLL representation of the whole document, including headers",
                "conll = doc._.conll_str",
                "print(conll)"
            ],
            "code_language": "python",
            "author": "Bram Vanroy",
            "author_links": {
                "github": "BramVanroy",
                "twitter": "BramVanroy",
                "website": "http://bramvanroy.be"
            },
            "github": "BramVanroy/spacy_conll",
            "category": [
                "standalone",
                "pipeline"
            ],
            "tags": [
                "linguistics",
                "computational linguistics",
                "conll",
                "conll-u"
            ]
        },
        {
            "id": "ludwig",
            "title": "Ludwig",
            "slogan": "A code-free deep learning toolbox",
            "description": "Ludwig makes it easy to build deep learning models for many applications, including NLP ones. It uses spaCy for tokenizing text in different languages.",
            "pip": "ludwig",
            "github": "uber/ludwig",
            "thumb": "https://i.imgur.com/j1sORgD.png",
            "url": "http://ludwig.ai",
            "author": "Piero Molino @ Uber AI",
            "author_links": {
                "github": "w4nderlust",
                "twitter": "w4nderlus7",
                "website": "http://w4nderlu.st"
            },
            "category": [
                "standalone",
                "research"
            ]
        },
        {
            "id": "pic2phrase_bot",
            "title": "pic2phrase_bot: Photo Description Generator",
            "slogan": "A bot that generates descriptions to submitted photos, in a human-like manner.",
            "description": "pic2phrase_bot runs inside Telegram messenger and can be used to generate a phrase describing a submitted photo, employing computer vision, web scraping, and syntactic dependency analysis powered by spaCy.",
            "thumb": "https://i.imgur.com/ggVI02O.jpg",
            "image": "https://i.imgur.com/z1yhWQR.jpg",
            "url": "https://telegram.me/pic2phrase_bot",
            "author": "Yuli Vasiliev",
            "author_links": {
                "twitter": "VasilievYuli"
            },
            "category": [
                "standalone",
                "conversational"
            ]
        },
        {
            "id": "pyInflect",
            "slogan": "A Python module for word inflections",
            "description": "This package uses the [spaCy 2.0 extensions](https://spacy.io/usage/processing-pipelines#extensions) to add word inflections to the system.",
            "github": "bjascob/pyInflect",
            "pip": "pyinflect",
            "code_example": [
                "import spacy",
                "import pyinflect",
                "",
                "nlp = spacy.load('en_core_web_sm')",
                "doc = nlp('This is an example.')",
                "doc[3].tag_                # NN",
                "doc[3]._.inflect('NNS')    # examples"
            ],
            "author": "Brad Jascob",
            "author_links": {
                "github": "bjascob"
            },
            "category": [
                "pipeline"
            ],
            "tags": [
                "inflection"
            ]
        },
        {
            "id": "lemminflect",
            "slogan": "A Python module for English lemmatization and inflection",
            "description": "LemmInflect uses a dictionary approach to lemmatize English words and inflect them into forms specified by a user supplied [Universal Dependencies](https://universaldependencies.org/u/pos/) or [Penn Treebank](https://www.ling.upenn.edu/courses/Fall_2003/ling001/penn_treebank_pos.html) tag.  The library works with out-of-vocabulary (OOV) words by applying neural network techniques to classify word forms and choose the appropriate morphing rules. The system acts as a standalone module or as an extension to spaCy.",
            "github": "bjascob/LemmInflect",
            "pip": "lemminflect",
            "thumb": "https://raw.githubusercontent.com/bjascob/LemmInflect/master/docs/img/icons8-citrus-80.png",
            "code_example": [
                "import spacy",
                "import lemminflect",
                "",
                "nlp = spacy.load('en_core_web_sm')",
                "doc = nlp('I am testing this example.')",
                "doc[2]._.lemma()         # 'test'",
                "doc[4]._.inflect('NNS')  # 'examples'"
            ],
            "author": "Brad Jascob",
            "author_links": {
                "github": "bjascob"
            },
            "category": [
                "pipeline"
            ],
            "tags": [
                "inflection",
                "lemmatizer"
            ]
        },
        {
            "id": "amrlib",
            "slogan": "A python library that makes AMR parsing, generation and visualization simple.",
            "description": "amrlib is a python module and spaCy add-in for Abstract Meaning Representation (AMR).  The system can parse sentences to AMR graphs or generate text from existing graphs.  It includes a GUI for visualization and experimentation.",
            "github": "bjascob/amrlib",
            "pip": "amrlib",
            "code_example": [
                "import spacy",
                "import amrlib",
                "amrlib.setup_spacy_extension()",
                "nlp = spacy.load('en_core_web_sm')",
                "doc = nlp('This is a test of the spaCy extension. The test has multiple sentences.')",
                "graphs = doc._.to_amr()",
                "for graph in graphs:",
                "    print(graph)"
            ],
            "author": "Brad Jascob",
            "author_links": {
                "github": "bjascob"
            },
            "category": [
                "pipeline"
            ]
        },
        {
            "id": "classyclassification",
            "title": "Classy Classification",
            "slogan": "Have you ever struggled with needing a spaCy TextCategorizer but didn't have the time to train one from scratch? Classy Classification is the way to go!",
            "description": "Have you ever struggled with needing a [spaCy TextCategorizer](https://spacy.io/api/textcategorizer) but didn't have the time to train one from scratch? Classy Classification is the way to go! For few-shot classification using [sentence-transformers](https://github.com/UKPLab/sentence-transformers) or [spaCy models](https://spacy.io/usage/models), provide a dictionary with labels and examples, or just provide a list of labels for zero shot-classification with [Huggingface zero-shot classifiers](https://huggingface.co/models?pipeline_tag=zero-shot-classification).",
            "github": "davidberenstein1957/classy-classification",
            "pip": "classy-classification",
            "thumb": "https://raw.githubusercontent.com/davidberenstein1957/classy-classification/master/logo.png",
            "code_example": [
                "import spacy",
                "",
                "data = {",
                "    \"furniture\": [\"This text is about chairs.\",",
                "               \"Couches, benches and televisions.\",",
                "               \"I really need to get a new sofa.\"],",
                "    \"kitchen\": [\"There also exist things like fridges.\",",
                "                \"I hope to be getting a new stove today.\",",
                "                \"Do you also have some ovens.\"]",
                "}",
                "",
                "# see github repo for examples on sentence-transformers and Huggingface",
                "nlp = spacy.load('en_core_web_md')",
                "nlp.add_pipe(\"classy_classification\", ",
                "    config={",
                "        \"data\": data,",
                "        \"model\": \"spacy\"",
                "    }",
                ")",
                "",
                "print(nlp(\"I am looking for kitchen appliances.\")._.cats)",
                "# Output:",
                "#",
                "# [{\"label\": \"furniture\", \"score\": 0.21}, {\"label\": \"kitchen\", \"score\": 0.79}]"
            ],
            "author": "David Berenstein",
            "author_links": {
                "github": "davidberenstein1957",
                "website": "https://www.linkedin.com/in/david-berenstein-1bab11105/"
            },
            "category": [
                "pipeline",
                "standalone"
            ],
            "tags": [
                "classification",
                "zero-shot",
                "few-shot",
                "sentence-transformers",
                "huggingface"
            ],
            "spacy_version": 3
        },
        {
            "id": "conciseconcepts",
            "title": "Concise Concepts",
            "slogan": "Concise Concepts uses few-shot NER based on word embedding similarity to get you going with easy!",
            "description": "When wanting to apply NER to concise concepts, it is really easy to come up with examples, but it takes some effort to train an entire pipeline. Concise Concepts uses few-shot NER based on word embedding similarity to get you going with easy!",
            "github": "davidberenstein1957/concise-concepts",
            "pip": "concise-concepts",
            "thumb": "https://raw.githubusercontent.com/davidberenstein1957/concise-concepts/master/img/logo.png",
            "image": "https://raw.githubusercontent.com/davidberenstein1957/concise-concepts/master/img/example.png",
            "code_example": [
                "import spacy",
                "from spacy import displacy",
                "",
                "data = {",
                "    \"fruit\": [\"apple\", \"pear\", \"orange\"],",
                "    \"vegetable\": [\"broccoli\", \"spinach\", \"tomato\"],",
                "    \"meat\": [\"beef\", \"pork\", \"fish\", \"lamb\"]",
                "}",
                "",
                "text = \"\"\"",
                "    Heat the oil in a large pan and add the Onion, celery and carrots.",
                "    Then, cook over a medium–low heat for 10 minutes, or until softened.",
                "    Add the courgette, garlic, red peppers and oregano and cook for 2–3 minutes.",
                "    Later, add some oranges and chickens.\"\"\"",
                "",
                "# use any model that has internal spacy embeddings",
                "nlp = spacy.load('en_core_web_lg')",
                "nlp.add_pipe(\"concise_concepts\", ",
                "    config={\"data\": data}",
                ")",
                "doc = nlp(text)",
                "",
                "options = {\"colors\": {\"fruit\": \"darkorange\", \"vegetable\": \"limegreen\", \"meat\": \"salmon\"},",
                "           \"ents\": [\"fruit\", \"vegetable\", \"meat\"]}",
                "",
                "displacy.render(doc, style=\"ent\", options=options)"
            ],
            "author": "David Berenstein",
            "author_links": {
                "github": "davidberenstein1957",
                "website": "https://www.linkedin.com/in/david-berenstein-1bab11105/"
            },
            "category": [
                "pipeline"
            ],
            "tags": [
                "ner",
                "few-shot",
                "gensim"
            ],
            "spacy_version": 3
        },
        {
            "id": "crosslingualcoreference",
            "title": "Crosslingual Coreference",
            "slogan": "One multi-lingual coreference model to rule them all!",
            "description": "Coreference is amazing but the data required for training a model is very scarce. In our case, the available training for non-English languages also data proved to be poorly annotated. Crosslingual Coreference therefore uses the assumption a trained model with English data and cross-lingual embeddings should work for other languages with similar sentence structure. Verified to work quite well for at least (EN, NL, DK, FR, DE).",
            "github": "davidberenstein1957/crosslingual-coreference",
            "pip": "crosslingual-coreference",
            "thumb": "https://raw.githubusercontent.com/davidberenstein1957/crosslingual-coreference/master/img/logo.png",
            "image": "https://raw.githubusercontent.com/davidberenstein1957/crosslingual-coreference/master/img/example_total.png",
            "code_example": [
                "import spacy",
                "",
                "text = \"\"\"",
                "    Do not forget about Momofuku Ando!",
                "    He created instant noodles in Osaka.",
                "    At that location, Nissin was founded.",
                "    Many students survived by eating these noodles, but they don't even know him.\"\"\"",
                "",
                "# use any model that has internal spacy embeddings",
                "nlp = spacy.load('en_core_web_sm')",
                "nlp.add_pipe(",
                "    \"xx_coref\", config={\"chunk_size\": 2500, \"chunk_overlap\": 2, \"device\": 0})",
                ")",
                "",
                "doc = nlp(text)",
                "",
                "print(doc._.coref_clusters)",
                "# Output",
                "#",
                "# [[[4, 5], [7, 7], [27, 27], [36, 36]],",
                "# [[12, 12], [15, 16]],",
                "# [[9, 10], [27, 28]],",
                "# [[22, 23], [31, 31]]]",
                "print(doc._.resolved_text)",
                "# Output",
                "#",
                "# Do not forget about Momofuku Ando!",
                "# Momofuku Ando created instant noodles in Osaka.",
                "# At Osaka, Nissin was founded.",
                "# Many students survived by eating instant noodles,",
                "# but Many students don't even know Momofuku Ando."
            ],
            "author": "David Berenstein",
            "author_links": {
                "github": "davidberenstein1957",
                "website": "https://www.linkedin.com/in/david-berenstein-1bab11105/"
            },
            "category": [
                "pipeline",
                "standalone"
            ],
            "tags": [
                "coreference",
                "multi-lingual",
                "cross-lingual",
                "allennlp"
            ],
            "spacy_version": 3
        },
        {
            "id": "adeptaugmentations",
            "title": "Adept Augmentations",
            "slogan": " A Python library aimed at dissecting and augmenting NER training data for a few-shot scenario.",
            "description": "EntitySwapAugmenter takes either a `datasets.Dataset` or a `spacy.tokens.DocBin`. Additionally, it is optional to provide a set of labels. It initially creates a knowledge base of entities belonging to a certain label. When running `augmenter.augment()` for N runs, it then creates N new sentences with random swaps of the original entities with an entity of the same corresponding label from the knowledge base.\n\nFor example, assuming that we have knowledge base for `PERSONS`, `LOCATIONS` and `PRODUCTS`. We can then create additional data for the sentence \"Momofuko Ando created instant noodles in Osaka.\" using `augmenter.augment(N=2)`, resulting in \"David created instant noodles in Madrid.\" or \"Tom created Adept Augmentations in the Netherlands\".",
            "github": "argilla-io/adept-augmentations",
            "pip": "adept-augmentations",
            "thumb": "https://raw.githubusercontent.com/argilla-io/adept-augmentations/main/logo.png",
            "code_example": [
                "from adept_augmentations import EntitySwapAugmenter",
                "import spacy",
                "from spacy.tokens import Doc, DocBin",
                "nlp = spacy.blank(\"en\")",
                "",
                "# Create some example golden data",
                "example_data = [",
                "    (\"Apple is looking at buying U.K. startup for $1 billion\", [(0, 5, \"ORG\"), (27, 31, \"LOC\"), (44, 54, \"MONEY\")]),",
                "    (\"Microsoft acquires GitHub for $7.5 billion\", [(0, 9, \"ORG\"), (19, 25, \"ORG\"), (30, 42, \"MONEY\")]),",
                "]",
                "",
                "# Create a new DocBin",
                "nlp = spacy.blank(\"en\")",
                "docs = []",
                "for entry in example_data:",
                "    doc = Doc(nlp.vocab, words=entry[0].split())",
                "    doc.ents = [doc.char_span(ent[0], ent[1], label=ent[2]) for ent in entry[1]]",
                "    docs.append(doc)",
                "golden_dataset = DocBin(docs=docs)",
                "",
                "# Augment Data",
                "augmented_dataset = EntitySwapAugmenter(golden_dataset).augment(4)",
                "for doc in augmented_dataset.get_docs(nlp.vocab):",
                "    print(doc.text)",
                "",
                "# GitHub is looking at buying U.K. startup for $ 7.5 billion",
                "# Microsoft is looking at buying U.K. startup for $ 1 billion",
                "# Microsoft is looking at buying U.K. startup for $ 7.5 billion",
                "# GitHub is looking at buying U.K. startup for $ 1 billion",
                "# Microsoft acquires Apple for $ 7.5 billion",
                "# Apple acquires Microsoft for $ 1 billion",
                "# Microsoft acquires Microsoft for $ 7.5 billion",
                "# GitHub acquires GitHub for $ 1 billion"
            ],
            "author": "David Berenstein",
            "author_links": {
                "github": "davidberenstein1957",
                "website": "https://www.linkedin.com/in/david-berenstein-1bab11105/"
            },
            "category": [
                "standalone"
            ],
            "tags": [
                "ner",
                "few-shot",
                "augmentation",
                "datasets",
                "training"
            ],
            "spacy_version": 3
        },
        {
            "id": "spacysetfit",
            "title": "spaCy-SetFit",
            "slogan": "An an easy and intuitive approach to use SetFit in combination with spaCy.",
            "description": "spaCy-SetFit is a Python library that extends spaCy's text categorization capabilities by incorporating SetFit for few-shot classification. It allows you to train a text categorizer using a intuitive dictionary. \n\nThe library integrates with spaCy's pipeline architecture, enabling easy integration and configuration of the text categorizer component. You can provide a training dataset containing inlier and outlier examples, and spaCy-SetFit will use the paraphrase-MiniLM-L3-v2 model for training the text categorizer with SetFit. Once trained, you can use the categorizer to classify new text and obtain category probabilities.",
            "github": "davidberenstein1957/spacy-setfit",
            "pip": "spacy-setfit",
            "thumb": "https://raw.githubusercontent.com/davidberenstein1957/spacy-setfit/main/logo.png",
            "code_example": [
                "import spacy",
                "",
                "# Create some example data",
                "train_dataset = {",
                "    \"inlier\": [",
                "        \"Text about furniture\",",
                "        \"Couches, benches and televisions.\",",
                "        \"I really need to get a new sofa.\"",
                "    ],",
                "    \"outlier\": [",
                "        \"Text about kitchen equipment\",",
                "        \"This text is about politics\",",
                "        \"Comments about AI and stuff.\"",
                "    ]",
                "}",
                "",
                "# Load the spaCy language model:",
                "nlp = spacy.load(\"en_core_web_sm\")",
                "",
                "# Add the \"spacy_setfit\" pipeline component to the spaCy model, and configure it with SetFit parameters:",
                "nlp.add_pipe(\"spacy_setfit\", config={",
                "    \"pretrained_model_name_or_path\": \"paraphrase-MiniLM-L3-v2\",",
                "    \"setfit_trainer_args\": {",
                "        \"train_dataset\": train_dataset",
                "    }",
                "})",
                "doc = nlp(\"I really need to get a new sofa.\")",
                "doc.cats",
                "# {'inlier': 0.902350975129, 'outlier': 0.097649024871}"
            ],
            "author": "David Berenstein",
            "author_links": {
                "github": "davidberenstein1957",
                "website": "https://www.linkedin.com/in/david-berenstein-1bab11105/"
            },
            "category": [
                "pipeline"
            ],
            "tags": [
                "few-shot",
                "SetFit",
                "training"
            ],
            "spacy_version": 3
        },
        {
            "id": "blackstone",
            "title": "Blackstone",
            "slogan": "A spaCy pipeline and model for NLP on unstructured legal text",
            "description": "Blackstone is a spaCy model and library for processing long-form, unstructured legal text. Blackstone is an experimental research project from the [Incorporated Council of Law Reporting for England and Wales'](https://iclr.co.uk/) research lab, [ICLR&D](https://research.iclr.co.uk/).",
            "github": "ICLRandD/Blackstone",
            "pip": "blackstone",
            "thumb": "https://iclr.s3-eu-west-1.amazonaws.com/assets/iclrand/Blackstone/thumb.png",
            "url": "https://research.iclr.co.uk",
            "author": " ICLR&D",
            "author_links": {
                "github": "ICLRandD",
                "twitter": "ICLRanD",
                "website": "https://research.iclr.co.uk"
            },
            "category": [
                "scientific",
                "models",
                "research"
            ]
        },
        {
            "id": "NGym",
            "title": "NeuralGym",
            "slogan": "A little Windows GUI for training models with spaCy",
            "description": "NeuralGym is a Python application for Windows with a graphical user interface to train models with spaCy. Run the application, select an output folder, a training data file in spaCy's data format, a spaCy model or blank model and press 'Start'.",
            "github": "d5555/NeuralGym",
            "url": "https://github.com/d5555/NeuralGym",
            "image": "https://github.com/d5555/NeuralGym/raw/master/NGym.png",
            "thumb": "https://github.com/d5555/NeuralGym/raw/master/NGym/web.png",
            "author": "d5555",
            "category": [
                "training"
            ],
            "tags": [
                "windows"
            ]
        },
        {
            "id": "holmes",
            "title": "Holmes",
            "slogan": "Information extraction from English and German texts based on predicate logic",
            "github": "explosion/holmes-extractor",
            "url": "https://github.com/explosion/holmes-extractor",
            "description": "Holmes is a Python 3 library that supports a number of use cases involving information extraction from English and German texts, including chatbot, structural extraction, topic matching and supervised document classification. There is a [website demonstrating intelligent search based on topic matching](https://holmes-demo.explosion.services).",
            "pip": "holmes-extractor",
            "category": [
                "pipeline",
                "standalone"
            ],
            "tags": [
                "chatbots",
                "text-processing"
            ],
            "thumb": "https://raw.githubusercontent.com/explosion/holmes-extractor/master/docs/holmes_thumbnail.png",
            "code_example": [
                "import holmes_extractor as holmes",
                "holmes_manager = holmes.Manager(model='en_core_web_lg')",
                "holmes_manager.register_search_phrase('A big dog chases a cat')",
                "holmes_manager.start_chatbot_mode_console()"
            ],
            "author": "Richard Paul Hudson",
            "author_links": {
                "github": "richardpaulhudson"
            }
        },
        {
            "id": "coreferee",
            "title": "Coreferee",
            "slogan": "Coreference resolution for multiple languages",
            "github": "explosion/coreferee",
            "url": "https://github.com/explosion/coreferee",
            "description": "Coreferee is a pipeline plugin that performs coreference resolution for English, French, German and Polish. It is designed so that it is easy to add support for new languages and optimised for limited training data. It uses a mixture of neural networks and programmed rules. Please note you will need to [install models](https://github.com/explosion/coreferee#getting-started) before running the code example.",
            "pip": "coreferee",
            "category": [
                "pipeline",
                "models",
                "standalone"
            ],
            "tags": [
                "coreference-resolution",
                "anaphora"
            ],
            "code_example": [
                "import coreferee, spacy",
                "nlp = spacy.load('en_core_web_trf')",
                "nlp.add_pipe('coreferee')",
                "doc = nlp('Although he was very busy with his work, Peter had had enough of it. He and his wife decided they needed a holiday. They travelled to Spain because they loved the country very much.')",
                "doc._.coref_chains.print()",
                "# Output:",
                "#",
                "# 0: he(1), his(6), Peter(9), He(16), his(18)",
                "# 1: work(7), it(14)",
                "# 2: [He(16); wife(19)], they(21), They(26), they(31)",
                "# 3: Spain(29), country(34)",
                "#",
                "print(doc._.coref_chains.resolve(doc[31]))",
                "# Output:",
                "#",
                "# [Peter, wife]"
            ],
            "author": "Richard Paul Hudson",
            "author_links": {
                "github": "richardpaulhudson"
            }
        },
        {
            "id": "spacy-transformers",
            "title": "spacy-transformers",
            "slogan": "spaCy pipelines for pretrained BERT, XLNet and GPT-2",
            "description": "This package provides spaCy model pipelines that wrap [Hugging Face's `transformers`](https://github.com/huggingface/transformers) package, so you can use them in spaCy. The result is convenient access to state-of-the-art transformer architectures, such as BERT, GPT-2, XLNet, etc.",
            "github": "explosion/spacy-transformers",
            "url": "https://explosion.ai/blog/spacy-transformers",
            "pip": "spacy-transformers",
            "category": [
                "pipeline",
                "models",
                "research"
            ],
            "code_example": [
                "import spacy",
                "",
                "nlp = spacy.load(\"en_core_web_trf\")",
                "doc = nlp(\"Apple shares rose on the news. Apple pie is delicious.\")"
            ],
            "author": "Explosion",
            "author_links": {
                "twitter": "explosion_ai",
                "github": "explosion",
                "website": "https://explosion.ai"
            }
        },
        {
            "id": "spacy-huggingface-hub",
            "title": "spacy-huggingface-hub",
            "slogan": "Push your spaCy pipelines to the Hugging Face Hub",
            "description": "This package provides a CLI command for uploading any trained spaCy pipeline packaged with [`spacy package`](https://spacy.io/api/cli#package) to the [Hugging Face Hub](https://huggingface.co). It auto-generates all meta information for you, uploads a pretty README (requires spaCy v3.1+) and handles version control under the hood.",
            "github": "explosion/spacy-huggingface-hub",
            "thumb": "https://i.imgur.com/j6FO9O6.jpg",
            "url": "https://github.com/explosion/spacy-huggingface-hub",
            "pip": "spacy-huggingface-hub",
            "category": [
                "pipeline",
                "models"
            ],
            "author": "Explosion",
            "author_links": {
                "twitter": "explosion_ai",
                "github": "explosion",
                "website": "https://explosion.ai"
            }
        },
        {
            "id": "spacy-clausie",
            "title": "spacy-clausie",
            "slogan": "Implementation of the ClausIE information extraction system for Python+spaCy",
            "github": "mmxgn/spacy-clausie",
            "url": "https://github.com/mmxgn/spacy-clausie",
            "description": "ClausIE, a novel, clause-based approach to open information extraction, which extracts relations and their arguments from natural language text",
            "category": [
                "pipeline",
                "scientific",
                "research"
            ],
            "code_example": [
                "import spacy",
                "import claucy",
                "",
                "nlp = spacy.load(\"en\")",
                "claucy.add_to_pipe(nlp)",
                "",
                "doc = nlp(\"AE died in Princeton in 1955.\")",
                "",
                "print(doc._.clauses)",
                "# Output:",
                "# &lt;SV, AE, died, None, None, None, [in Princeton, in 1955]&gt;",
                "",
                "propositions = doc._.clauses[0].to_propositions(as_text=True)",
                "",
                "print(propositions)",
                "# Output:",
                "# [AE died in Princeton in 1955, AE died in 1955, AE died in Princeton"
            ],
            "author": "Emmanouil Theofanis Chourdakis",
            "author_links": {
                "github": "mmxgn"
            }
        },
        {
            "id": "ipymarkup",
            "slogan": "NER, syntax markup visualizations",
            "description": "Collection of NLP visualizations for NER and syntax tree markup. Similar to [displaCy](https://explosion.ai/demos/displacy) and [displaCy ENT](https://explosion.ai/demos/displacy-ent).",
            "github": "natasha/ipymarkup",
            "image": "https://github.com/natasha/ipymarkup/blob/master/table.png?raw=true",
            "pip": "pip install ipymarkup",
            "code_example": [
                "from ipymarkup import show_span_ascii_markup, show_dep_ascii_markup",
                "",
                "text = 'В мероприятии примут участие не только российские учёные, но и зарубежные исследователи, в том числе, Крис Хелмбрехт - управляющий директор и совладелец креативного агентства Kollektiv (Германия, США), Ннека Угбома - руководитель проекта Mushroom works (Великобритания), Гергей Ковач - политик и лидер субкультурной партии «Dog with two tails» (Венгрия), Георг Жено - немецкий режиссёр, один из создателей экспериментального театра «Театр.doc», Театра им. Йозефа Бойса (Германия).'",
                "spans = [(102, 116, 'PER'), (186, 194, 'LOC'), (196, 199, 'LOC'), (202, 214, 'PER'), (254, 268, 'LOC'), (271, 283, 'PER'), (324, 342, 'ORG'), (345, 352, 'LOC'), (355, 365, 'PER'), (445, 455, 'ORG'), (456, 468, 'PER'), (470, 478, 'LOC')]",
                "show_span_ascii_markup(text, spans)"
            ],
            "author": "Alexander Kukushkin",
            "author_links": {
                "github": "kuk"
            },
            "category": [
                "visualizers"
            ]
        },
        {
            "id": "negspacy",
            "title": "negspaCy",
            "slogan": "spaCy pipeline object for negating concepts in text based on the NegEx algorithm.",
            "github": "jenojp/negspacy",
            "url": "https://github.com/jenojp/negspacy",
            "description": "negspacy is a spaCy pipeline component that evaluates whether Named Entities are negated in text. It adds an extension to 'Span' objects.",
            "pip": "negspacy",
            "category": [
                "pipeline",
                "scientific"
            ],
            "tags": [
                "negation",
                "text-processing"
            ],
            "thumb": "https://github.com/jenojp/negspacy/blob/master/docs/thumb.png?raw=true",
            "image": "https://github.com/jenojp/negspacy/blob/master/docs/icon.png?raw=true",
            "code_example": [
                "import spacy",
                "from negspacy.negation import Negex",
                "",
                "nlp = spacy.load(\"en_core_web_sm\")",
                "nlp.add_pipe(\"negex\", config={\"ent_types\":[\"PERSON\",\"ORG\"]})",
                "",
                "doc = nlp(\"She does not like Steve Jobs but likes Apple products.\")",
                "for e in doc.ents:",
                "    print(e.text, e._.negex)"
            ],
            "author": "Jeno Pizarro",
            "author_links": {
                "github": "jenojp",
                "twitter": "jenojp"
            }
        },
        {
            "id": "ronec",
            "title": "RONEC - Romanian Named Entity Corpus",
            "slogan": "Named Entity Recognition corpus for Romanian language.",
            "github": "dumitrescustefan/ronec",
            "url": "https://github.com/dumitrescustefan/ronec",
            "description": "The corpus holds 5127 sentences, annotated with 16 classes, with a total of 26376 annotated entities. The corpus comes into two formats: BRAT and CONLLUP.",
            "category": [
                "standalone",
                "models"
            ],
            "tags": [
                "ner",
                "romanian"
            ],
            "thumb": "https://raw.githubusercontent.com/dumitrescustefan/ronec/master/res/thumb.png",
            "code_example": [
                "# to train a new model on ronec",
                "python3 convert_spacy.py ronec/conllup/ronec.conllup output",
                "python3 -m spacy train ro models output/train_ronec.json output/train_ronec.json -p ent",
                "",
                "# download the Romanian NER model",
                "python -m spacy download ro_ner",
                "",
                "# load the model and print entities for a simple sentence",
                "import spacy",
                "",
                "nlp = spacy.load(\"ro_ner\")",
                "doc = nlp(\"Popescu Ion a fost la Cluj\")",
                "",
                "for ent in doc.ents:",
                "\tprint(ent.text, ent.start_char, ent.end_char, ent.label_)"
            ],
            "author": "Stefan Daniel Dumitrescu, Andrei-Marius Avram"
        },
        {
            "id": "Healthsea",
            "title": "Healthsea",
            "slogan": "Healthsea: an end-to-end spaCy pipeline for exploring health supplement effects",
            "description": "This spaCy project trains an NER model and a custom Text Classification model with Clause Segmentation and Blinding capabilities to analyze supplement reviews and their potential effects on health.",
            "github": "explosion/healthsea",
            "thumb": "https://github.com/explosion/healthsea/blob/main/img/Jellyfish.png",
            "category": [
                "pipeline",
                "research"
            ],
            "code_example": [
                "import spacy",
                "",
                "nlp = spacy.load(\"en_healthsea\")",
                "doc = nlp(\"This is great for joint pain.\")",
                "",
                "# Clause Segmentation & Blinding",
                "print(doc._.clauses)",
                "",
                ">     {",
                ">    \"split_indices\": [0, 7],",
                ">    \"has_ent\": true,",
                ">    \"ent_indices\": [4, 6],",
                ">    \"blinder\": \"_CONDITION_\",",
                ">    \"ent_name\": \"joint pain\",",
                ">    \"cats\": {",
                ">        \"POSITIVE\": 0.9824668169021606,",
                ">        \"NEUTRAL\": 0.017364952713251114,",
                ">        \"NEGATIVE\": 0.00002889777533710003,",
                ">        \"ANAMNESIS\": 0.0001394189748680219",
                ">    \"prediction_text\": [\"This\", \"is\", \"great\", \"for\", \"_CONDITION_\", \"!\"]",
                ">    }",
                "",
                "# Aggregated results",
                ">    {",
                ">    \"joint_pain\": {",
                ">        \"effects\": [\"POSITIVE\"],",
                ">        \"effect\": \"POSITIVE\",",
                ">        \"label\": \"CONDITION\",",
                ">        \"text\": \"joint pain\"",
                ">       }",
                ">    }"
            ],
            "author": "Edward Schmuhl",
            "author_links": {
                "github": "thomashacker",
                "twitter": "aestheticedwar1",
                "website": "https://explosion.ai/"
            }
        },
        {
            "id": "presidio",
            "title": "Presidio",
            "slogan": "Context aware, pluggable and customizable data protection and PII data anonymization",
            "description": "Presidio *(Origin from Latin praesidium ‘protection, garrison’)* helps to ensure sensitive text is properly managed and governed. It provides fast ***analytics*** and ***anonymization*** for sensitive text such as credit card numbers, names, locations, social security numbers, bitcoin wallets, US phone numbers and financial data. Presidio analyzes the text using predefined or custom recognizers to identify entities, patterns, formats, and checksums with relevant context.",
            "url": "https://aka.ms/presidio",
            "image": "https://raw.githubusercontent.com/microsoft/presidio/master/docs/assets/before-after.png",
            "github": "microsoft/presidio",
            "category": [
                "standalone"
            ],
            "thumb": "https://avatars0.githubusercontent.com/u/6154722",
            "author": "Microsoft",
            "author_links": {
                "github": "microsoft"
            }
        },
        {
            "id": "presidio-research",
            "title": "Presidio Research",
            "slogan": "Toolbox for developing and evaluating PII detectors, NER models for PII and generating fake PII data",
            "description": "This package features data-science related tasks for developing new recognizers for Microsoft Presidio. It is used for the evaluation of the entire system, as well as for evaluating specific PII recognizers or PII detection models. Anyone interested in evaluating an existing Microsoft Presidio instance, a specific PII recognizer or to develop new models or logic for detecting PII could leverage the preexisting work in this package. Additionally, anyone interested in generating new data based on previous datasets (e.g. to increase the coverage of entity values) for Named Entity Recognition models could leverage the data generator contained in this package.",
            "url": "https://aka.ms/presidio-research",
            "github": "microsoft/presidio-research",
            "category": [
                "standalone"
            ],
            "thumb": "https://avatars0.githubusercontent.com/u/6154722",
            "author": "Microsoft",
            "author_links": {
                "github": "microsoft"
            }
        },
        {
            "id": "python-sentence-boundary-disambiguation",
            "title": "pySBD - python Sentence Boundary Disambiguation",
            "slogan": "Rule-based sentence boundary detection that works out-of-the-box",
            "github": "nipunsadvilkar/pySBD",
            "description": "pySBD is 'real-world' sentence segmenter which extracts reasonable sentences when the format and domain of the input text are unknown. It is a rules-based algorithm based on [The Golden Rules](https://s3.amazonaws.com/tm-town-nlp-resources/golden_rules.txt) - a set of tests to check accuracy of segmenter in regards to edge case scenarios developed by [TM-Town](https://www.tm-town.com/) dev team. pySBD is python port of ruby gem [Pragmatic Segmenter](https://github.com/diasks2/pragmatic_segmenter).",
            "pip": "pysbd",
            "category": [
                "scientific"
            ],
            "tags": [
                "sentence segmentation"
            ],
            "code_example": [
                "from pysbd.utils import PySBDFactory",
                "",
                "nlp = spacy.blank('en')",
                "# Caution: works with spaCy<=2.x.x",
                "nlp.add_pipe(PySBDFactory(nlp))",
                "",
                "doc = nlp('My name is Jonas E. Smith. Please turn to p. 55.')",
                "print(list(doc.sents))",
                "# [My name is Jonas E. Smith., Please turn to p. 55.]"
            ],
            "author": "Nipun Sadvilkar",
            "author_links": {
                "twitter": "nipunsadvilkar",
                "github": "nipunsadvilkar",
                "website": "https://nipunsadvilkar.github.io"
            }
        },
        {
            "id": "cookiecutter-spacy-fastapi",
            "title": "cookiecutter-spacy-fastapi",
            "slogan": "Docker-based cookiecutter for easy spaCy APIs using FastAPI",
            "description": "Docker-based cookiecutter for easy spaCy APIs using FastAPI. The default endpoints expect batch requests with a list of Records in the Azure Search Cognitive Skill format. So out of the box, this cookiecutter can be setup as a Custom Cognitive Skill. For more on Azure Search and Cognitive Skills [see this page](https://docs.microsoft.com/en-us/azure/search/cognitive-search-custom-skill-interface).",
            "url": "https://github.com/microsoft/cookiecutter-spacy-fastapi",
            "image": "https://raw.githubusercontent.com/microsoft/cookiecutter-spacy-fastapi/master/images/cookiecutter-docs.png",
            "github": "microsoft/cookiecutter-spacy-fastapi",
            "category": [
                "apis"
            ],
            "thumb": "https://avatars0.githubusercontent.com/u/6154722",
            "author": "Microsoft",
            "author_links": {
                "github": "microsoft"
            }
        },
        {
            "id": "dframcy",
            "title": "Dframcy",
            "slogan": "Dataframe Integration with spaCy NLP",
            "github": "yash1994/dframcy",
            "description": "DframCy is a light-weight utility module to integrate Pandas Dataframe to spaCy's linguistic annotation and training tasks.",
            "pip": "dframcy",
            "category": [
                "pipeline",
                "training"
            ],
            "tags": [
                "pandas"
            ],
            "code_example": [
                "import spacy",
                "from dframcy import DframCy",
                "",
                "nlp = spacy.load('en_core_web_sm')",
                "dframcy = DframCy(nlp)",
                "doc = dframcy.nlp(u'Apple is looking at buying U.K. startup for $1 billion')",
                "annotation_dataframe = dframcy.to_dataframe(doc)"
            ],
            "author": "Yash Patadia",
            "author_links": {
                "twitter": "PatadiaYash",
                "github": "yash1994"
            }
        },
        {
            "id": "spacy-pytextrank",
            "title": "PyTextRank",
            "slogan": "Py impl of TextRank for lightweight phrase extraction",
            "description": "An implementation of TextRank in Python for use in spaCy pipelines which provides fast, effective phrase extraction from texts, along with extractive summarization. The graph algorithm works independent of a specific natural language and does not require domain knowledge. See (Mihalcea 2004) https://web.eecs.umich.edu/~mihalcea/papers/mihalcea.emnlp04.pdf",
            "github": "DerwenAI/pytextrank",
            "pip": "pytextrank",
            "code_example": [
                "import spacy",
                "import pytextrank",
                "",
                "# example text",
                "text = \"\"\"Compatibility of systems of linear constraints over the set of natural numbers.",
                "Criteria of compatibility of a system of linear Diophantine equations, strict inequations,",
                "and nonstrict inequations are considered. Upper bounds for components of a minimal set of",
                "solutions and algorithms of construction of minimal generating sets of solutions for all types",
                "of systems are given. These criteria and the corresponding algorithms for constructing a minimal",
                "supporting set of solutions can be used in solving all the considered types systems and systems of mixed types.\"\"\"",
                "",
                "# load a spaCy model, depending on language, scale, etc.",
                "nlp = spacy.load(\"en_core_web_sm\")",
                "# add PyTextRank to the spaCy pipeline",
                "nlp.add_pipe(\"textrank\")",
                "",
                "doc = nlp(text)",
                "# examine the top-ranked phrases in the document",
                "for phrase in doc._.phrases:",
                "    print(phrase.text)",
                "    print(phrase.rank, phrase.count)",
                "    print(phrase.chunks)"
            ],
            "code_language": "python",
            "url": "https://github.com/DerwenAI/pytextrank/wiki",
            "thumb": "https://memegenerator.net/img/instances/66942896.jpg",
            "image": "https://memegenerator.net/img/instances/66942896.jpg",
            "author": "Paco Nathan",
            "author_links": {
                "twitter": "pacoid",
                "github": "ceteri",
                "website": "https://derwen.ai/paco"
            },
            "category": [
                "pipeline"
            ],
            "tags": [
                "phrase extraction",
                "ner",
                "summarization",
                "graph algorithms",
                "textrank"
            ]
        },
        {
            "id": "spacy_syllables",
            "title": "Spacy Syllables",
            "slogan": "Multilingual syllable annotations",
            "description": "Spacy Syllables is a pipeline component that adds multilingual syllable annotations to Tokens. It uses Pyphen under the hood and has support for a long list of languages.",
            "github": "sloev/spacy-syllables",
            "pip": "spacy_syllables",
            "code_example": [
                "import spacy",
                "from spacy_syllables import SpacySyllables",
                "",
                "nlp = spacy.load(\"en_core_web_sm\")",
                "nlp.add_pipe(\"syllables\", after=\"tagger\")",
                "",
                "assert nlp.pipe_names == [\"tok2vec\", \"tagger\", \"syllables\", \"parser\",  \"attribute_ruler\", \"lemmatizer\", \"ner\"]",
                "doc = nlp(\"terribly long\")",
                "data = [(token.text, token._.syllables, token._.syllables_count) for token in doc]",
                "assert data == [(\"terribly\", [\"ter\", \"ri\", \"bly\"], 3), (\"long\", [\"long\"], 1)]"
            ],
            "thumb": "https://raw.githubusercontent.com/sloev/spacy-syllables/master/logo.png",
            "author": "Johannes Valbjørn",
            "author_links": {
                "github": "sloev"
            },
            "category": [
                "pipeline"
            ],
            "tags": [
                "syllables",
                "multilingual"
            ]
        },
        {
            "id": "sentimental-onix",
            "title": "Sentimental Onix",
            "slogan": "Use onnx for sentiment models",
            "description": "spaCy pipeline component for sentiment analysis using onnx",
            "github": "sloev/sentimental-onix",
            "pip": "sentimental-onix",
            "code_example": [
                "# Download model:",
                "#   python -m sentimental_onix download en",
                "import spacy",
                "from sentimental_onix import pipeline",
                "",
                "nlp = spacy.load(\"en_core_web_sm\")",
                "nlp.add_pipe(\"sentencizer\")",
                "nlp.add_pipe(\"sentimental_onix\", after=\"sentencizer\")",
                "",
                "sentences = [",
                "    (sent.text, sent._.sentiment)",
                "    for doc in nlp.pipe(",
                "        [",
                "            \"i hate pasta on tuesdays\",",
                "            \"i like movies on wednesdays\",",
                "            \"i find your argument ridiculous\",",
                "            \"soda with straws are my favorite\",",
                "        ]",
                "    )",
                "    for sent in doc.sents",
                "]",
                "",
                "assert sentences == [",
                "    (\"i hate pasta on tuesdays\", \"Negative\"),",
                "    (\"i like movies on wednesdays\", \"Positive\"),",
                "    (\"i find your argument ridiculous\", \"Negative\"),",
                "    (\"soda with straws are my favorite\", \"Positive\"),",
                "]"
            ],
            "thumb": "https://raw.githubusercontent.com/sloev/sentimental-onix/master/.github/onix.webp",
            "author": "Johannes Valbjørn",
            "author_links": {
                "github": "sloev"
            },
            "category": [
                "pipeline"
            ],
            "tags": [
                "sentiment",
                "english"
            ]
        },
        {
            "id": "gobbli",
            "title": "gobbli",
            "slogan": "Deep learning for text classification doesn't have to be scary",
            "description": "gobbli is a Python library which wraps several modern deep learning models in a uniform interface that makes it easy to evaluate feasibility and conduct analyses. It leverages the abstractive powers of Docker to hide nearly all dependency management and functional differences between models from the user. It also contains an interactive app for exploring text data and evaluating classification models. spaCy's base text classification models, as well as models integrated from `spacy-transformers`, are available in the collection of classification models. In addition, spaCy is used for data augmentation and document embeddings.",
            "url": "https://github.com/rtiinternational/gobbli",
            "github": "rtiinternational/gobbli",
            "pip": "gobbli",
            "thumb": "https://i.postimg.cc/NGpzhrdr/gobbli-lg.png",
            "code_example": [
                "from gobbli.io import PredictInput, TrainInput",
                "from gobbli.model.bert import BERT",
                "",
                "train_input = TrainInput(",
                "    X_train=['This is a training document.', 'This is another training document.'],",
                "    y_train=['0', '1'],",
                "    X_valid=['This is a validation sentence.', 'This is another validation sentence.'],",
                "    y_valid=['1', '0'],",
                ")",
                "",
                "clf = BERT()",
                "",
                "# Set up classifier resources -- Docker image, etc.",
                "clf.build()",
                "",
                "# Train model",
                "train_output = clf.train(train_input)",
                "",
                "predict_input = PredictInput(",
                "    X=['Which class is this document?'],",
                "    labels=train_output.labels,",
                "    checkpoint=train_output.checkpoint,",
                ")",
                "",
                "predict_output = clf.predict(predict_input)"
            ],
            "category": [
                "standalone"
            ]
        },
        {
            "id": "spacy_fastlang",
            "title": "Spacy FastLang",
            "slogan": "Language detection done fast",
            "description": "Fast language detection using FastText and Spacy.",
            "github": "thomasthiebaud/spacy-fastlang",
            "pip": "spacy_fastlang",
            "code_example": [
                "import spacy_fastlang",
                "",
                "nlp = spacy.load(\"en_core_web_sm\")",
                "nlp.add_pipe(\"language_detector\")",
                "doc = nlp('Life is like a box of chocolates. You never know what you are gonna get.')",
                "",
                "assert doc._.language == 'en'",
                "assert doc._.language_score >= 0.8"
            ],
            "author": "Thomas Thiebaud",
            "author_links": {
                "github": "thomasthiebaud"
            },
            "category": [
                "pipeline"
            ]
        },
        {
            "id": "mlflow",
            "title": "MLflow",
            "slogan": "An open source platform for the machine learning lifecycle",
            "description": "MLflow is an open source platform to manage the ML lifecycle, including experimentation, reproducibility, deployment, and a central model registry. MLflow currently offers four components: Tracking, Projects, Models and Registry.",
            "github": "mlflow/mlflow",
            "pip": "mlflow",
            "thumb": "https://www.mlflow.org/docs/latest/_static/MLflow-logo-final-black.png",
            "image": "",
            "url": "https://mlflow.org/",
            "author": "Databricks",
            "author_links": {
                "github": "databricks",
                "twitter": "databricks",
                "website": "https://databricks.com/"
            },
            "category": [
                "standalone",
                "apis"
            ],
            "code_example": [
                "import mlflow",
                "import mlflow.spacy",
                "",
                "# MLflow Tracking",
                "nlp = spacy.load('my_best_model_path/output/model-best')",
                "with mlflow.start_run(run_name='Spacy'):",
                "    mlflow.set_tag('model_flavor', 'spacy')",
                "    mlflow.spacy.log_model(spacy_model=nlp, artifact_path='model')",
                "    mlflow.log_metric(('accuracy', 0.72))",
                "    my_run_id = mlflow.active_run().info.run_id",
                "",
                "",
                "# MLflow Models",
                "model_uri = f'runs:/{my_run_id}/model'",
                "nlp2 = mlflow.spacy.load_model(model_uri=model_uri)"
            ]
        },
        {
            "id": "pyate",
            "title": "PyATE",
            "slogan": "Python Automated Term Extraction",
            "description": "PyATE is a term extraction library written in Python using Spacy POS tagging with Basic, Combo Basic, C-Value, TermExtractor, and Weirdness.",
            "github": "kevinlu1248/pyate",
            "pip": "pyate",
            "code_example": [
                "import spacy",
                "import pyate",
                "",
                "nlp = spacy.load('en_core_web_sm')",
                "nlp.add_pipe(\"combo_basic\") # or any of `basic`, `weirdness`, `term_extractor` or `cvalue`",
                "# source: https://www.ncbi.nlm.nih.gov/pmc/articles/PMC1994795/",
                "string = 'Central to the development of cancer are genetic changes that endow these “cancer cells” with many of the hallmarks of cancer, such as self-sufficient growth and resistance to anti-growth and pro-death signals. However, while the genetic changes that occur within cancer cells themselves, such as activated oncogenes or dysfunctional tumor suppressors, are responsible for many aspects of cancer development, they are not sufficient. Tumor promotion and progression are dependent on ancillary processes provided by cells of the tumor environment but that are not necessarily cancerous themselves. Inflammation has long been associated with the development of cancer. This review will discuss the reflexive relationship between cancer and inflammation with particular focus on how considering the role of inflammation in physiologic processes such as the maintenance of tissue homeostasis and repair may provide a logical framework for understanding the connection between the inflammatory response and cancer.'",
                "",
                "doc = nlp(string)",
                "print(doc._.combo_basic.sort_values(ascending=False).head(5))",
                "\"\"\"\"\"\"",
                "dysfunctional tumor                1.443147",
                "tumor suppressors                  1.443147",
                "genetic changes                    1.386294",
                "cancer cells                       1.386294",
                "dysfunctional tumor suppressors    1.298612",
                "\"\"\"\"\"\""
            ],
            "code_language": "python",
            "url": "https://github.com/kevinlu1248/pyate",
            "author": "Kevin Lu",
            "author_links": {
                "twitter": "kevinlu1248",
                "github": "kevinlu1248",
                "website": "https://github.com/kevinlu1248/pyate"
            },
            "category": [
                "pipeline",
                "research"
            ],
            "tags": [
                "term_extraction"
            ]
        },
        {
            "id": "contextualSpellCheck",
            "title": "Contextual Spell Check",
            "slogan": "Contextual spell correction using BERT (bidirectional representations)",
            "description": "This package currently focuses on Out of Vocabulary (OOV) word or non-word error (NWE) correction using BERT model. The idea of using BERT was to use the context when correcting NWE.",
            "github": "R1j1t/contextualSpellCheck",
            "pip": "contextualSpellCheck",
            "code_example": [
                "import spacy",
                "import contextualSpellCheck",
                "",
                "nlp = spacy.load('en_core_web_sm')",
                "contextualSpellCheck.add_to_pipe(nlp)",
                "doc = nlp('Income was $9.4 milion compared to the prior year of $2.7 milion.')",
                "",
                "print(doc._.performed_spellCheck) #Should be True",
                "print(doc._.outcome_spellCheck) #Income was $9.4 million compared to the prior year of $2.7 million."
            ],
            "code_language": "python",
            "url": "https://github.com/R1j1t/contextualSpellCheck",
            "thumb": "https://user-images.githubusercontent.com/22280243/82760949-98e68480-9e14-11ea-952e-4738620fd9e3.png",
            "image": "https://user-images.githubusercontent.com/22280243/82138959-2852cd00-9842-11ea-918a-49b2a7873ef6.png",
            "author": "Rajat Goel",
            "author_links": {
                "github": "r1j1t",
                "website": "https://github.com/R1j1t"
            },
            "category": [
                "pipeline",
                "conversational",
                "research"
            ],
            "tags": [
                "spell check",
                "correction",
                "preprocessing",
                "translation",
                "correction"
            ]
        },
        {
            "id": "texthero",
            "title": "Texthero",
            "slogan": "Text preprocessing, representation and visualization from zero to hero.",
            "description": "Texthero is a python package to work with text data efficiently. It empowers NLP developers with a tool to quickly understand any text-based dataset and it provides a solid pipeline to clean and represent text data, from zero to hero.",
            "github": "jbesomi/texthero",
            "pip": "texthero",
            "code_example": [
                "import texthero as hero",
                "import pandas as pd",
                "",
                "df = pd.read_csv('https://github.com/jbesomi/texthero/raw/master/dataset/bbcsport.csv')",
                "df['named_entities'] = hero.named_entities(df['text'])",
                "df.head()"
            ],
            "code_language": "python",
            "url": "https://texthero.org",
            "thumb": "https://texthero.org/img/T.png",
            "image": "https://texthero.org/docs/assets/texthero.png",
            "author": "Jonathan Besomi",
            "author_links": {
                "github": "jbesomi",
                "website": "https://besomi.ai"
            },
            "category": [
                "standalone"
            ]
        },
        {
            "id": "cov-bsv",
            "title": "VA COVID-19 NLP BSV",
            "slogan": "spaCy pipeline for COVID-19 surveillance.",
            "github": "abchapman93/VA_COVID-19_NLP_BSV",
            "description": "A spaCy rule-based pipeline for identifying positive cases of COVID-19 from clinical text. A version of this system was deployed as part of the US Department of Veterans Affairs biosurveillance response to COVID-19.",
            "pip": "cov-bsv",
            "code_example": [
                "import cov_bsv",
                "",
                "nlp = cov_bsv.load()",
                "doc = nlp('Pt tested for COVID-19. His wife was recently diagnosed with novel coronavirus. SARS-COV-2: Detected')",
                "",
                "print(doc.ents)",
                "print(doc._.cov_classification)",
                "cov_bsv.visualize_doc(doc)"
            ],
            "category": [
                "pipeline",
                "standalone",
                "biomedical",
                "scientific"
            ],
            "tags": [
                "clinical",
                "epidemiology",
                "covid-19",
                "surveillance"
            ],
            "author": "Alec Chapman",
            "author_links": {
                "github": "abchapman93"
            }
        },
        {
            "id": "medspacy",
            "title": "medspaCy",
            "thumb": "https://raw.githubusercontent.com/medspacy/medspacy/master/images/medspacy_logo.png",
            "slogan": "A toolkit for clinical NLP with spaCy.",
            "github": "medspacy/medspacy",
            "description": "A toolkit for clinical NLP with spaCy. Features include sentence splitting, section detection, and asserting negation, family history, and uncertainty.",
            "pip": "medspacy",
            "code_example": [
                "import medspacy",
                "from medspacy.ner import TargetRule",
                "",
                "nlp = medspacy.load()",
                "print(nlp.pipe_names)",
                "",
                "nlp.get_pipe('target_matcher').add([TargetRule('stroke', 'CONDITION'), TargetRule('diabetes', 'CONDITION'), TargetRule('pna', 'CONDITION')])",
                "doc = nlp('Patient has hx of stroke. Mother diagnosed with diabetes. No evidence of pna.')",
                "",
                "for ent in doc.ents:",
                "    print(ent, ent._.is_negated, ent._.is_family, ent._.is_historical)",
                "medspacy.visualization.visualize_ent(doc)"
            ],
            "category": [
                "biomedical",
                "scientific",
                "research"
            ],
            "tags": [
                "clinical"
            ],
            "author": "medspacy",
            "author_links": {
                "github": "medspacy"
            }
        },
        {
            "id": "rita-dsl",
            "title": "RITA DSL",
            "slogan": "Domain Specific Language for creating language rules",
            "github": "zaibacu/rita-dsl",
            "description": "A Domain Specific Language (DSL) for building language patterns. These can be later compiled into spaCy patterns, pure regex, or any other format",
            "pip": "rita-dsl",
            "thumb": "https://raw.githubusercontent.com/zaibacu/rita-dsl/master/docs/assets/logo-100px.png",
            "code_language": "python",
            "code_example": [
                "import spacy",
                "from rita.shortcuts import setup_spacy",
                "",
                "rules = \"\"\"",
                "cuts = {\"fitted\", \"wide-cut\"}",
                "lengths = {\"short\", \"long\", \"calf-length\", \"knee-length\"}",
                "fabric_types = {\"soft\", \"airy\", \"crinkled\"}",
                "fabrics = {\"velour\", \"chiffon\", \"knit\", \"woven\", \"stretch\"}",
                "",
                "{IN_LIST(cuts)?, IN_LIST(lengths), WORD(\"dress\")}->MARK(\"DRESS_TYPE\")",
                "{IN_LIST(lengths), IN_LIST(cuts), WORD(\"dress\")}->MARK(\"DRESS_TYPE\")",
                "{IN_LIST(fabric_types)?, IN_LIST(fabrics)}->MARK(\"DRESS_FABRIC\")",
                "\"\"\"",
                "",
                "nlp = spacy.load(\"en\")",
                "setup_spacy(nlp, rules_string=rules)",
                "r = nlp(\"She was wearing a short wide-cut dress\")",
                "print(list([{\"label\": e.label_, \"text\": e.text} for e in r.ents]))"
            ],
            "category": [
                "standalone"
            ],
            "tags": [
                "dsl",
                "language-patterns",
                "language-rules",
                "nlp"
            ],
            "author": "Šarūnas Navickas",
            "author_links": {
                "github": "zaibacu"
            }
        },
        {
            "id": "PatternOmatic",
            "title": "PatternOmatic",
            "slogan": "Finds linguistic patterns effortlessly",
            "description": "Discover spaCy's linguistic patterns matching a given set of String samples to be used by the spaCy's Rule Based Matcher",
            "github": "revuel/PatternOmatic",
            "pip": "PatternOmatic",
            "code_example": [
                "from PatternOmatic.api import find_patterns",
                "",
                "samples = ['I am a cat!', 'You are a dog!', 'She is an owl!']",
                "",
                "patterns_found, _ = find_patterns(samples)",
                "",
                "print(f'Patterns found: {patterns_found}')"
            ],
            "code_language": "python",
            "thumb": "https://svgshare.com/i/R3P.svg",
            "image": "https://svgshare.com/i/R3P.svg",
            "author": "Miguel Revuelta Espinosa",
            "author_links": {
                "github": "revuel"
            },
            "category": [
                "scientific",
                "research",
                "standalone"
            ],
            "tags": [
                "Evolutionary Computation",
                "Grammatical Evolution"
            ]
        },
        {
            "id": "SpacyDotNet",
            "title": "spaCy .NET Wrapper",
            "slogan": "SpacyDotNet is a .NET Core compatible wrapper for spaCy, based on Python.NET",
            "description": "This projects relies on [Python.NET](http://pythonnet.github.io/) to interop with spaCy. It's not meant to be a complete and exhaustive implementation of all spaCy features and [APIs](https://spacy.io/api). Although it should be enough for basic tasks, it's considered as a starting point if you need to build a complex project using spaCy in .NET Most of the basic features in _Spacy101_ are available. All `Container` classes are present (`Doc`, `Token`, `Span` and `Lexeme`) with their basic properties/methods running and also `Vocab` and `StringStore` in a limited form. Anyway, any developer should be ready to add the missing properties or classes in a very straightforward manner.",
            "github": "AMArostegui/SpacyDotNet",
            "thumb": "https://raw.githubusercontent.com/AMArostegui/SpacyDotNet/master/cslogo.png",
            "code_example": [
                "var spacy = new Spacy();",
                "",
                "var nlp = spacy.Load(\"en_core_web_sm\");",
                "var doc = nlp.GetDocument(\"Apple is looking at buying U.K. startup for $1 billion\");",
                "",
                "foreach (Token token in doc.Tokens)",
                "    Console.WriteLine($\"{token.Text} {token.Lemma} {token.PoS} {token.Tag} {token.Dep} {token.Shape} {token.IsAlpha} {token.IsStop}\");",
                "",
                "Console.WriteLine(\"\");",
                "foreach (Span ent in doc.Ents)",
                "    Console.WriteLine($\"{ent.Text} {ent.StartChar} {ent.EndChar} {ent.Label}\");",
                "",
                "nlp = spacy.Load(\"en_core_web_md\");",
                "var tokens = nlp.GetDocument(\"dog cat banana afskfsd\");",
                "",
                "Console.WriteLine(\"\");",
                "foreach (Token token in tokens.Tokens)",
                "    Console.WriteLine($\"{token.Text} {token.HasVector} {token.VectorNorm}, {token.IsOov}\");",
                "",
                "tokens = nlp.GetDocument(\"dog cat banana\");",
                "Console.WriteLine(\"\");",
                "foreach (Token token1 in tokens.Tokens)",
                "{",
                "    foreach (Token token2 in tokens.Tokens)",
                "        Console.WriteLine($\"{token1.Text} {token2.Text} {token1.Similarity(token2) }\");",
                "}",
                "",
                "doc = nlp.GetDocument(\"I love coffee\");",
                "Console.WriteLine(\"\");",
                "Console.WriteLine(doc.Vocab.Strings[\"coffee\"]);",
                "Console.WriteLine(doc.Vocab.Strings[3197928453018144401]);",
                "",
                "Console.WriteLine(\"\");",
                "foreach (Token word in doc.Tokens)",
                "{",
                "    var lexeme = doc.Vocab[word.Text];",
                "    Console.WriteLine($@\"{lexeme.Text} {lexeme.Orth} {lexeme.Shape} {lexeme.Prefix} {lexeme.Suffix} {lexeme.IsAlpha} {lexeme.IsDigit} {lexeme.IsTitle} {lexeme.Lang}\");",
                "}"
            ],
            "code_language": "csharp",
            "author": "Antonio Miras",
            "author_links": {
                "github": "AMArostegui"
            },
            "category": [
                "nonpython"
            ]
        },
        {
            "id": "ruts",
            "title": "ruTS",
            "slogan": "A library for statistics extraction from texts in Russian",
            "description": "The library allows extracting the following statistics from a text: basic statistics, readability metrics, lexical diversity metrics, morphological statistics",
            "github": "SergeyShk/ruTS",
            "pip": "ruts",
            "code_example": [
                "import spacy",
                "import ruts",
                "",
                "nlp = spacy.load('ru_core_news_sm')",
                "nlp.add_pipe('basic', last=True)",
                "doc = nlp('мама мыла раму')",
                "doc._.basic.get_stats()"
            ],
            "code_language": "python",
            "thumb": "https://habrastorage.org/webt/6z/le/fz/6zlefzjavzoqw_wymz7v3pwgfp4.png",
            "image": "https://clipartart.com/images/free-tree-roots-clipart-black-and-white-2.png",
            "author": "Sergey Shkarin",
            "author_links": {
                "twitter": "shk_sergey",
                "github": "SergeyShk"
            },
            "category": [
                "pipeline",
                "standalone"
            ],
            "tags": [
                "Text Analytics",
                "Russian"
            ]
        },
        {
            "id": "trunajod",
            "title": "TRUNAJOD",
            "slogan": "A text complexity library for text analysis built on spaCy",
            "description": "With all the basic NLP capabilities provided by spaCy (dependency parsing, POS tagging, tokenizing), `TRUNAJOD` focuses on extracting measurements from texts that might be interesting for different applications and use cases.",
            "github": "dpalmasan/TRUNAJOD2.0",
            "pip": "trunajod",
            "code_example": [
                "import spacy",
                "from TRUNAJOD.entity_grid import EntityGrid",
                "",
                "nlp = spacy.load('es_core_news_sm', disable=['ner', 'textcat'])",
                "example_text = (",
                "    'El espectáculo del cielo nocturno cautiva la mirada y suscita preguntas'",
                "    'sobre el universo, su origen y su funcionamiento. No es sorprendente que '",
                "    'todas las civilizaciones y culturas hayan formado sus propias '",
                "    'cosmologías. Unas relatan, por ejemplo, que el universo ha'",
                "    'sido siempre tal como es, con ciclos que inmutablemente se repiten; '",
                "    'otras explican que este universo ha tenido un principio, '",
                "    'que ha aparecido por obra creadora de una divinidad.'",
                ")",
                "doc = nlp(example_text)",
                "egrid = EntityGrid(doc)",
                "print(egrid.get_egrid())"
            ],
            "code_language": "python",
            "thumb": "https://raw.githubusercontent.com/dpalmasan/TRUNAJOD2.0/master/imgs/trunajod_thumb.png",
            "image": "https://raw.githubusercontent.com/dpalmasan/TRUNAJOD2.0/master/imgs/trunajod_logo.png",
            "author": "Diego Palma",
            "author_links": {
                "github": "dpalmasan"
            },
            "category": [
                "research",
                "standalone",
                "scientific"
            ],
            "tags": [
                "Text Analytics",
                "Coherence",
                "Cohesion"
            ]
        },
        {
            "id": "lingfeat",
            "title": "LingFeat",
            "slogan": "A Linguistic Feature Extraction (Text Analysis) Tool for Readability Assessment and Text Simplification",
            "description": "LingFeat is a feature extraction library which currently extracts 255 linguistic features from English string input. Categories include syntax, semantics, discourse, and also traditional readability formulas. Published in EMNLP 2021.",
            "github": "brucewlee/lingfeat",
            "pip": "lingfeat",
            "code_example": [
                "from lingfeat import extractor",
                "",
                "",
                "text = 'TAEAN, South Chungcheong Province -- Just before sunup, Lee Young-ho, a seasoned fisherman with over 30 years of experience, silently waits for boats carrying blue crabs as the season for the seafood reaches its height. Soon afterward, small and big boats sail into Sinjin Port in Taean County, South Chungcheong Province, the second-largest source of blue crab after Incheon, accounting for 29 percent of total production of the country. A crane lifts 28 boxes filled with blue crabs weighing 40 kilograms each from the boat, worth about 10 million won ($8,500). “It has been a productive fall season for crabbing here. The water temperature is a very important factor affecting crab production. They hate cold water,” Lee said. The temperature of the sea off Taean appeared to have stayed at the level where crabs become active. If the sea temperature suddenly drops, crabs go into their winter dormancy mode, burrowing into the mud and sleeping through the cold months.'",
                "",
                "",
                "#Pass text",
                "LingFeat = extractor.pass_text(text)",
                "",
                "",
                "#Preprocess text",
                "LingFeat.preprocess()",
                "",
                "",
                "#Extract features",
                "#each method returns a dictionary of the corresponding features",
                "#Advanced Semantic (AdSem) Features",
                "WoKF = LingFeat.WoKF_() #Wikipedia Knowledge Features",
                "WBKF = LingFeat.WBKF_() #WeeBit Corpus Knowledge Features",
                "OSKF = LingFeat.OSKF_() #OneStopEng Corpus Knowledge Features",
                "",
                "#Discourse (Disco) Features",
                "EnDF = LingFeat.EnDF_() #Entity Density Features",
                "EnGF = LingFeat.EnGF_() #Entity Grid Features",
                "",
                "#Syntactic (Synta) Features",
                "PhrF = LingFeat.PhrF_() #Noun/Verb/Adj/Adv/... Phrasal Features",
                "TrSF = LingFeat.TrSF_() #(Parse) Tree Structural Features",
                "POSF = LingFeat.POSF_() #Noun/Verb/Adj/Adv/... Part-of-Speech Features",
                "",
                "#Lexico Semantic (LxSem) Features",
                "TTRF = LingFeat.TTRF_() #Type Token Ratio Features",
                "VarF = LingFeat.VarF_() #Noun/Verb/Adj/Adv Variation Features",
                "PsyF = LingFeat.PsyF_() #Psycholinguistic Difficulty of Words (AoA Kuperman)",
                "WoLF = LingFeat.WorF_() #Word Familiarity from Frequency Count (SubtlexUS)",
                "",
                "Shallow Traditional (ShTra) Features",
                "ShaF = LingFeat.ShaF_() #Shallow Features (e.g. avg number of tokens)",
                "TraF = LingFeat.TraF_() #Traditional Formulas"
            ],
            "code_language": "python",
            "thumb": "https://raw.githubusercontent.com/brucewlee/lingfeat/master/img/lingfeat_logo2.png",
            "image": "https://raw.githubusercontent.com/brucewlee/lingfeat/master/img/lingfeat_logo.png",
            "author": "Bruce W. Lee (이웅성)",
            "author_links": {
                "github": "brucewlee",
                "website": "https://brucewlee.github.io/"
            },
            "category": [
                "research",
                "scientific"
            ],
            "tags": [
                "Readability",
                "Simplification",
                "Feature Extraction",
                "Syntax",
                "Discourse",
                "Semantics",
                "Lexical"
            ]
        },
        {
            "id": "hmrb",
            "title": "Hammurabi",
            "slogan": "Python Rule Processing Engine 🏺",
            "description": "Hammurabi works as a rule engine to parse input using a defined set of rules. It uses a simple and readable syntax to define complex rules to handle phrase matching. The syntax supports nested logical statements, regular expressions, reusable or side-loaded variables and match triggered callback functions to modularize your rules. The latest version works with both spaCy 2.X and 3.X. For more information check the documentation on [ReadTheDocs](https://hmrb.readthedocs.io/en/latest/).",
            "github": "babylonhealth/hmrb",
            "pip": "hmrb",
            "code_example": [
                "import spacy",
                "from hmrb.core import SpacyCore",
                "",
                "nlp = spacy.load(\"en_core_web_sm\")",
                "sentences = \"I love gorillas. Peter loves gorillas. Jane loves Tarzan.\"",
                "",
                "def conj_be(subj: str) -> str:",
                "   if subj == \"I\":",
                "       return \"am\"",
                "   elif subj == \"you\":",
                "       return \"are\"",
                "   else:",
                "       return \"is\"",
                "",
                "@spacy.registry.callbacks(\"gorilla_callback\")",
                "def gorilla_clb(seq: list, span: slice, data: dict) -> None:",
                "   subj = seq[span.start].text",
                "   be = conj_be(subj)",
                "   print(f\"{subj} {be} a gorilla person.\")",
                "@spacy.registry.callbacks(\"lover_callback\")",
                "def lover_clb(seq: list, span: slice, data: dict) -> None:",
                "   print(f\"{seq[span][-1].text} is a love interest of {seq[span.start].text}.\")",
                "",
                "grammar = \"\"\"",
                "   Law:",
                "   - callback: \"loves_gorilla\"",
                "   (",
                "   ((pos: \"PROPN\") or (pos: \"PRON\"))",
                "   (lemma: \"love\")",
                "   (lemma: \"gorilla\")",
                "   )",
                "   Law:",
                "   - callback: \"loves_someone\"",
                "   (",
                "   (pos: \"PROPN\")",
                "   (lower: \"loves\")",
                "   (pos: \"PROPN\")",
                "   )",
                "\"\"\"",
                "",
                "@spacy.registry.augmenters(\"jsonify_span\")",
                "def jsonify_span(span):",
                "   return [{\"lemma\": token.lemma_, \"pos\": token.pos_, \"lower\": token.lower_} for token in span]",
                "",
                "conf = {",
                "   \"rules\": grammar,",
                "   \"callbacks\": {",
                "       \"loves_gorilla\": \"callbacks.gorilla_callback\",",
                "       \"loves_someone\": \"callbacks.lover_callback\",",
                "   },",
                "   \"map_doc\": \"augmenters.jsonify_span\",",
                "   \"sort_length\": True,",
                "}",
                "",
                "nlp.add_pipe(\"hmrb\", config=conf)",
                "nlp(sentences)"
            ],
            "code_language": "python",
            "thumb": "https://user-images.githubusercontent.com/6807878/118643685-cae6b880-b7d4-11eb-976e-066aec9505da.png",
            "image": "https://user-images.githubusercontent.com/6807878/118643685-cae6b880-b7d4-11eb-976e-066aec9505da.png",
            "author": "Kristian Boda",
            "author_links": {
                "github": "bodak",
                "twitter": "bodak",
                "website": "https://github.com/babylonhealth/"
            },
            "category": [
                "pipeline",
                "standalone",
                "scientific",
                "biomedical"
            ],
            "tags": [
                "babylonhealth",
                "rule-engine",
                "matcher"
            ]
        },
        {
            "id": "forte",
            "title": "Forte",
            "slogan": "Forte is a toolkit for building Natural Language Processing pipelines, featuring cross-task interaction, adaptable data-model interfaces and composable pipelines.",
            "description": "Forte provides a platform to assemble state-of-the-art NLP and ML technologies in a highly-composable fashion, including a wide spectrum of tasks ranging from Information Retrieval, Natural Language Understanding to Natural Language Generation.",
            "github": "asyml/forte",
            "pip": "forte.spacy stave torch",
            "code_example": [
                "from fortex.spacy import SpacyProcessor",
                "from forte.processors.stave import StaveProcessor",
                "from forte import Pipeline",
                "from forte.data.readers import StringReader",
                "",
                "pipeline = Pipeline()",
                "pipeline.set_reader(StringReader())",
                "pipeline.add(SpacyProcessor())",
                "pipeline.add(StaveProcessor())",
                "pipeline.run('Running SpaCy with Forte!')"
            ],
            "code_language": "python",
            "url": "https://medium.com/casl-project/forte-building-modular-and-re-purposable-nlp-pipelines-cf5b5c5abbe9",
            "thumb": "https://raw.githubusercontent.com/asyml/forte/master/docs/_static/img/forte_graphic.png",
            "image": "https://raw.githubusercontent.com/asyml/forte/master/docs/_static/img/logo_h.png",
            "author": "Petuum",
            "author_links": {
                "twitter": "PetuumInc",
                "github": "asyml",
                "website": "https://petuum.com"
            },
            "category": [
                "pipeline",
                "standalone"
            ],
            "tags": [
                "pipeline"
            ]
        },
        {
            "id": "spacy-api-docker-v3",
            "slogan": "spaCy v3 REST API, wrapped in a Docker container",
            "github": "bbieniek/spacy-api-docker",
            "url": "https://hub.docker.com/r/bbieniek/spacyapi/",
            "thumb": "https://i.imgur.com/NRnDKyj.jpg",
            "code_example": [
                "version: '3'",
                "",
                "services:",
                "  spacyapi:",
                "    image: bbieniek/spacyapi:en_v3",
                "    ports:",
                "      - \"127.0.0.1:8080:80\"",
                "    restart: always"
            ],
            "code_language": "docker",
            "author": "Baltazar Bieniek",
            "author_links": {
                "github": "bbieniek"
            },
            "category": [
                "apis"
            ]
        },
        {
            "id": "phruzz_matcher",
            "title": "phruzz-matcher",
            "slogan": "Phrase matcher using RapidFuzz",
            "description": "Combination of the RapidFuzz library with Spacy PhraseMatcher The goal of this component is to find matches when there were NO \"perfect matches\" due to typos or abbreviations between a Spacy doc and a list of phrases.",
            "github": "mjvallone/phruzz-matcher",
            "pip": "phruzz_matcher",
            "code_example": [
                "import spacy",
                "from spacy.language import Language",
                "from phruzz_matcher.phrase_matcher import PhruzzMatcher",
                "",
                "famous_people = [",
                "        \"Brad Pitt\",",
                "        \"Demi Moore\",",
                "        \"Bruce Willis\",",
                "        \"Jim Carrey\",",
                "]",
                "",
                "@Language.factory(\"phrase_matcher\")",
                "def phrase_matcher(nlp: Language, name: str):",
                "    return PhruzzMatcher(nlp, famous_people, \"FAMOUS_PEOPLE\", 85)",
                "",
                "nlp = spacy.blank('es')",
                "nlp.add_pipe(\"phrase_matcher\")",
                "",
                "doc = nlp(\"El otro día fui a un bar donde vi a brad pit y a Demi Moore, estaban tomando unas cervezas mientras charlaban de sus asuntos.\")",
                "print(f\"doc.ents: {doc.ents}\")",
                "",
                "#OUTPUT",
                "#doc.ents: (brad pit, Demi Moore)"
            ],
            "thumb": "https://avatars.githubusercontent.com/u/961296?v=4",
            "image": "",
            "code_language": "python",
            "author": "Martin Vallone",
            "author_links": {
                "github": "mjvallone",
                "twitter": "vallotin",
                "website": "https://fiqus.coop/"
            },
            "category": [
                "pipeline",
                "research",
                "standalone"
            ],
            "tags": [
                "spacy",
                "python",
                "nlp",
                "ner"
            ]
        },
        {
            "id": "WordDumb",
            "title": "WordDumb",
            "slogan": "A calibre plugin that generates Word Wise and X-Ray files.",
            "description": "A calibre plugin that generates Word Wise and X-Ray files then sends them to Kindle. Supports KFX, AZW3 and MOBI eBooks. X-Ray supports 18 languages.",
            "github": "xxyzz/WordDumb",
            "code_language": "python",
            "thumb": "https://raw.githubusercontent.com/xxyzz/WordDumb/master/starfish.svg",
            "image": "https://user-images.githubusercontent.com/21101839/130245435-b874f19a-7785-4093-9975-81596efc42bb.png",
            "author": "xxyzz",
            "author_links": {
                "github": "xxyzz"
            },
            "category": [
                "standalone"
            ]
        },
        {
            "id": "eng_spacysentiment",
            "title": "eng_spacysentiment",
            "slogan": "Simple sentiment analysis using spaCy pipelines",
            "description": "Sentiment analysis for simple english sentences using pre-trained spaCy pipelines",
            "github": "vishnunkumar/spacysentiment",
            "pip": "eng-spacysentiment",
            "code_example": [
                "import eng_spacysentiment",
                "nlp = eng_spacysentiment.load()",
                "text = \"Welcome to Arsenals official YouTube channel Watch as we take you closer and show you the personality of the club\"",
                "doc = nlp(text)",
                "print(doc.cats)",
                "# {'positive': 0.29878824949264526, 'negative': 0.7012117505073547}"
            ],
            "thumb": "",
            "image": "",
            "code_language": "python",
            "author": "Vishnu Nandakumar",
            "author_links": {
                "github": "Vishnunkumar",
                "twitter": "vishnun_uchiha"
            },
            "category": [
                "pipeline"
            ],
            "tags": [
                "pipeline",
                "nlp",
                "sentiment"
            ]
        },
        {
            "id": "textnets",
            "slogan": "Text analysis with networks",
            "description": "textnets represents collections of texts as networks of documents and words. This provides novel possibilities for the visualization and analysis of texts.",
            "github": "jboynyc/textnets",
            "image": "https://user-images.githubusercontent.com/2187261/152641425-6c0fb41c-b8e0-44fb-a52a-7c1ba24eba1e.png",
            "code_example": [
                "import textnets as tn",
                "",
                "corpus = tn.Corpus(tn.examples.moon_landing)",
                "t = tn.Textnet(corpus.tokenized(), min_docs=1)",
                "t.plot(label_nodes=True,",
                "       show_clusters=True,",
                "       scale_nodes_by=\"birank\",",
                "       scale_edges_by=\"weight\")"
            ],
            "author": "John Boy",
            "author_links": {
                "github": "jboynyc",
                "twitter": "jboy"
            },
            "category": [
                "visualizers",
                "standalone"
            ]
        },
        {
            "id": "tmtoolkit",
            "slogan": "Text mining and topic modeling toolkit",
            "description": "tmtoolkit is a set of tools for text mining and topic modeling with Python developed especially for the use in the social sciences, in journalism or related disciplines. It aims for easy installation, extensive documentation and a clear programming interface while offering good performance on large datasets by the means of vectorized operations (via NumPy) and parallel computation (using Python’s multiprocessing module and the loky package).",
            "github": "WZBSocialScienceCenter/tmtoolkit",
            "code_example": [
                "# Note: This requires these setup steps:",
                "#   pip install tmtoolkit[recommended]",
                "#   python -m tmtoolkit setup en",
                "from tmtoolkit.corpus import Corpus, tokens_table, lemmatize, to_lowercase, dtm",
                "from tmtoolkit.bow.bow_stats import tfidf, sorted_terms_table",
                "# load built-in sample dataset and use 4 worker processes",
                "corp = Corpus.from_builtin_corpus('en-News100', max_workers=4)",
                "# investigate corpus as dataframe",
                "toktbl = tokens_table(corp)",
                "print(toktbl)",
                "# apply some text normalization",
                "lemmatize(corp)",
                "to_lowercase(corp)",
                "# build sparse document-token matrix (DTM)",
                "# document labels identify rows, vocabulary tokens identify columns",
                "mat, doc_labels, vocab = dtm(corp, return_doc_labels=True, return_vocab=True)",
                "# apply tf-idf transformation to DTM",
                "# operation is applied on sparse matrix and uses few memory",
                "tfidf_mat = tfidf(mat)",
                "# show top 5 tokens per document ranked by tf-idf",
                "top_tokens = sorted_terms_table(tfidf_mat, vocab, doc_labels, top_n=5)",
                "print(top_tokens)"
            ],
            "author": "Markus Konrad / WZB Social Science Center",
            "author_links": {
                "github": "internaut",
                "twitter": "_knrd"
            },
            "category": [
                "scientific",
                "standalone"
            ]
        },
        {
            "id": "edsnlp",
            "title": "EDS-NLP",
            "slogan": "spaCy components to extract information from clinical notes written in French.",
            "description": "EDS-NLP provides a set of rule-based spaCy components to extract information for French clinical notes. It also features _qualifier_ pipelines that detect negations, speculations and family context, among other modalities. Check out the [demo](https://aphp.github.io/edsnlp/demo/)!",
            "github": "aphp/edsnlp",
            "pip": "edsnlp",
            "code_example": [
                "import spacy",
                "",
                "nlp = spacy.blank(\"fr\")",
                "",
                "terms = dict(",
                "    covid=[\"covid\", \"coronavirus\"],",
                ")",
                "",
                "# Sentencizer component, needed for negation detection",
                "nlp.add_pipe(\"eds.sentences\")",
                "# Matcher component",
                "nlp.add_pipe(\"eds.matcher\", config=dict(terms=terms))",
                "# Negation detection",
                "nlp.add_pipe(\"eds.negation\")",
                "",
                "# Process your text in one call !",
                "doc = nlp(\"Le patient est atteint de covid\")",
                "",
                "doc.ents",
                "# Out: (covid,)",
                "",
                "doc.ents[0]._.negation",
                "# Out: False"
            ],
            "code_language": "python",
            "url": "https://aphp.github.io/edsnlp/",
            "author": "AP-HP",
            "author_links": {
                "github": "aphp",
                "website": "https://github.com/aphp"
            },
            "category": [
                "biomedical",
                "scientific",
                "research",
                "pipeline"
            ],
            "tags": [
                "clinical"
            ]
        },
        {
            "id": "sent-pattern",
            "title": "English Interpretation Sentence Pattern",
            "slogan": "English interpretation for accurate translation from English to Japanese",
            "description": "This package categorizes English sentences into one of five basic sentence patterns and identifies the subject, verb, object, and other components. The five basic sentence patterns are based on C. T. Onions's Advanced English Syntax and are frequently used when teaching English in Japan.",
            "github": "lll-lll-lll-lll/sent-pattern",
            "pip": "sent-pattern",
            "author": "Shunpei Nakayama",
            "author_links": {
                "twitter": "ExZ79575296",
                "github": "lll-lll-lll-lll"
            },
            "category": [
                "pipeline"
            ],
            "tags": [
                "interpretation",
                "ja"
            ]
        },
        {
            "id": "spacy-partial-tagger",
            "title": "spaCy - Partial Tagger",
            "slogan": "Sequence Tagger for Partially Annotated Dataset in spaCy",
            "description": "This is a library to build a CRF tagger with a partially annotated dataset in spaCy. You can build your own tagger only from dictionary.",
            "github": "doccano/spacy-partial-tagger",
            "pip": "spacy-partial-tagger",
            "category": [
                "pipeline",
                "training"
            ],
            "author": "Yasufumi Taniguchi",
            "author_links": {
                "github": "yasufumy"
            }
        },
        {
            "id": "spacy-pythainlp",
            "title": "spaCy-PyThaiNLP",
            "slogan": "PyThaiNLP for spaCy",
            "description": "This package wraps the PyThaiNLP library to add support for Thai to spaCy.",
            "github": "PyThaiNLP/spaCy-PyThaiNLP",
            "code_example": [
                "import spacy",
                "import spacy_pythainlp.core",
                "",
                "nlp = spacy.blank('th')",
                "nlp.add_pipe('pythainlp')",
                "doc = nlp('ผมเป็นคนไทย   แต่มะลิอยากไปโรงเรียนส่วนผมจะไปไหน  ผมอยากไปเที่ยว')",
                "",
                "print(list(doc.sents))",
                "# output: [ผมเป็นคนไทย   แต่มะลิอยากไปโรงเรียนส่วนผมจะไปไหน  , ผมอยากไปเที่ยว]"
            ],
            "code_language": "python",
            "author": "Wannaphong Phatthiyaphaibun",
            "author_links": {
                "twitter": "@wannaphong_p",
                "github": "wannaphong",
                "website": "https://iam.wannaphong.com/"
            },
            "category": [
                "pipeline",
                "research"
            ],
            "tags": [
                "Thai"
            ]
        },
        {
            "id": "vetiver",
            "title": "Vetiver",
            "slogan": "Version, share, deploy, and monitor models.",
            "description": "The goal of vetiver is to provide fluent tooling to version, deploy, and monitor a trained model. Functions handle creating model objects, versioning models, predicting from a remote API endpoint, deploying Dockerfiles, and more.",
            "github": "rstudio/vetiver-python",
            "pip": "vetiver",
            "code_example": [
                "import spacy",
                "from vetiver import VetiverModel, VetiverAPI",
                "",
                "# If you use this model, you'll need to download it first:",
                "# python -m spacy download en_core_web_md",
                "nlp = spacy.load('en_core_web_md')",
                "# Create deployable model object with your nlp Language object",
                "v = VetiverModel(nlp, model_name = 'my_model')",
                "# Try out your API endpoint locally",
                "VetiverAPI(v).run()"
            ],
            "code_language": "python",
            "url": "https://vetiver.rstudio.com/",
            "thumb": "https://raw.githubusercontent.com/rstudio/vetiver-python/main/docs/figures/square-logo.svg",
            "author": "Posit, PBC",
            "author_links": {
                "twitter": "posit_pbc",
                "github": "rstudio",
                "website": "https://posit.co/"
            },
            "category": [
                "apis",
                "standalone"
            ],
            "tags": [
                "apis",
                "deployment"
            ]
        },
        {
            "id": "span_marker",
            "title": "SpanMarker",
            "slogan": "Effortless state-of-the-art NER in spaCy",
            "description": "The SpanMarker integration with spaCy allows you to seamlessly replace the default spaCy `\"ner\"` pipeline component with any [SpanMarker model available on the Hugging Face Hub](https://huggingface.co/models?library=span-marker). Through this, you can take advantage of the advanced Named Entity Recognition capabilities of SpanMarker within the familiar and powerful spaCy framework.\n\nBy default, the `span_marker` pipeline component uses a [SpanMarker model using RoBERTa-large trained on OntoNotes v5.0](https://huggingface.co/tomaarsen/span-marker-roberta-large-ontonotes5). This model reaches a competitive 91.54 F1, notably higher than the [85.5 and 89.8 F1](https://spacy.io/usage/facts-figures#section-benchmarks) from `en_core_web_lg` and `en_core_web_trf`, respectively. A short head-to-head between this SpanMarker model and the `trf` spaCy model has been posted [here](https://github.com/tomaarsen/SpanMarkerNER/pull/12).\n\nAdditionally, see [here](https://tomaarsen.github.io/SpanMarkerNER/notebooks/spacy_integration.html) for documentation on using SpanMarker with spaCy.",
            "github": "tomaarsen/SpanMarkerNER",
            "pip": "span_marker",
            "code_example": [
                "import spacy",
                "",
                "nlp = spacy.load(\"en_core_web_sm\", exclude=[\"ner\"])",
                "nlp.add_pipe(\"span_marker\", config={\"model\": \"tomaarsen/span-marker-roberta-large-ontonotes5\"})",
                "",
                "text = \"\"\"Cleopatra VII, also known as Cleopatra the Great, was the last active ruler of the \\",
                "Ptolemaic Kingdom of Egypt. She was born in 69 BCE and ruled Egypt from 51 BCE until her \\",
                "death in 30 BCE.\"\"\"",
                "doc = nlp(text)",
                "print([(entity, entity.label_) for entity in doc.ents])",
                "# [(Cleopatra VII, \"PERSON\"), (Cleopatra the Great, \"PERSON\"), (the Ptolemaic Kingdom of Egypt, \"GPE\"),",
                "# (69 BCE, \"DATE\"), (Egypt, \"GPE\"), (51 BCE, \"DATE\"), (30 BCE, \"DATE\")]"
            ],
            "code_language": "python",
            "url": "https://tomaarsen.github.io/SpanMarkerNER",
            "author": "Tom Aarsen",
            "author_links": {
                "github": "tomaarsen",
                "website": "https://www.linkedin.com/in/tomaarsen"
            },
            "category": [
                "pipeline",
                "standalone",
                "scientific"
            ],
            "tags": [
                "ner"
            ]
        },
        {
            "id": "hobbit-spacy",
            "title": "Hobbit spaCy",
            "slogan": "NLP for Middle Earth",
            "description": "Hobbit spaCy is a custom spaCy pipeline designed specifically for working with Middle Earth and texts from the world of J.R.R. Tolkien.",
            "github": "wjbmattingly/hobbit-spacy",
            "pip": "en-hobbit",
            "code_example": [
                "import spacy",
                "",
                "nlp = spacy.load('en_hobbit')",
                "doc = nlp('Frodo saw Glorfindel and Glóin; and in a corner alone Strider was sitting, clad in his old travel - worn clothes again')"
            ],
            "code_language": "python",
            "thumb": "https://github.com/wjbmattingly/hobbit-spacy/blob/main/images/hobbit-thumbnail.png?raw=true",
            "image": "https://github.com/wjbmattingly/hobbit-spacy/raw/main/images/hobbitspacy.png",
            "author": "W.J.B. Mattingly",
            "author_links": {
                "twitter": "wjb_mattingly",
                "github": "wjbmattingly",
                "website": "https://wjbmattingly.com"
            },
            "category": [
                "pipeline",
                "standalone"
            ],
            "tags": [
                "spans",
                "rules",
                "ner"
            ]
        },
        {
            "id": "rolegal",
            "title": "A spaCy Package for Romanian Legal Document Processing",
            "thumb": "https://raw.githubusercontent.com/senisioi/rolegal/main/img/paper200x200.jpeg",
            "slogan": "rolegal: a spaCy Package for Noisy Romanian Legal Document Processing",
            "description": "This is a spaCy language model for Romanian legal domain trained with floret 4-gram to 5-gram embeddings and `LEGAL` entity recognition. Useful for processing OCR-resulted noisy legal documents.",
            "github": "senisioi/rolegal",
            "pip": "ro-legal-fl",
            "tags": [
                "legal",
                "floret",
                "ner",
                "romanian"
            ],
            "code_example": [
                "import spacy",
                "nlp = spacy.load(\"ro_legal_fl\")",
                "",
                "doc = nlp(\"Titlul III din LEGEA nr. 255 din 19 iulie 2013, publicată în MONITORUL OFICIAL\")",
                "# legal entity identification",
                "for entity in doc.ents:",
                "    print('entity: ', entity, '; entity type: ', entity.label_)",
                "",
                "# floret n-gram embeddings robust to typos",
                "print(nlp('achizit1e public@').similarity(nlp('achiziții publice')))",
                "# 0.7393895566928835",
                "print(nlp('achizitii publice').similarity(nlp('achiziții publice')))",
                "# 0.8996480808279399"
            ],
            "author": "Sergiu Nisioi",
            "author_links": {
                "github": "senisioi",
                "website": "https://nlp.unibuc.ro/people/snisioi.html"
            },
            "category": [
                "pipeline",
                "training",
                "models"
            ]
        },
        {
            "id": "redfield-spacy-nodes",
            "title": "Redfield NLP Nodes for KNIME",
            "slogan": "Makes the functionality of the spaCy library available in KNIME Analytics Platform.",
            "description": "This extension provides nodes that make the functionality of the spaCy library available in the [KNIME Analytics Platform](https://www.knime.com/).",
            "github": "Redfield-AB/Spacy-Nodes",
            "url": "https://redfield.ai/spacy-redfield/",
            "thumb": "https://raw.githubusercontent.com/Redfield-AB/Spacy-Nodes/master/resource/redfield_logo_100x100.png",
            "image": "https://raw.githubusercontent.com/Redfield-AB/Spacy-Nodes/master/resource/screen1.png",
            "author": "Redfield AB",
            "author_links": {
                "twitter": "Redfield_AB",
                "github": "Redfield-AB",
                "website": "https://redfield.ai"
            },
            "category": [
                "standalone"
            ]
        },
        {
            "id": "quelquhui",
            "title": "quelquhui",
            "slogan": "Tokenizer for contemporary French",
            "description": "A tokenizer for French that handles inword parentheses like in _(b)rouille_, inclusive language (won't split _relecteur.rice.s_,but will split _mais.maintenant_), hyphens (split _peut-on_, or _pouvons-vous_ but not _tubulu-pimpant_), apostrophes (split _j'arrive_ or _j'arrivons_, but not _aujourd'hui_ or _r'garder_), emoticons, text-emoji (_:happy:_), urls, mails and more.",
            "github": "thjbdvlt/quelquhui",
            "code_example": [
                "import spacy",
                "import quelquhui",
                "nlp = spacy.load('fr_core_news_lg')",
                "nlp.tokenizer = quelquhui.Toquenizer(nlp.vocab)"
            ],
            "code_language": "python",
            "author": "thjbdvlt",
            "author_links": {
                "github": "thjbdvlt"
            },
            "category": [
                "pipeline"
            ],
            "tags": [
                "tokenizer",
                "french"
            ]
        },
        {
            "id": "gliner-spacy",
            "title": "GLiNER spaCy Wrapper",
            "slogan": "Integrating GLiNER's Advanced NER with spaCy",
            "description": "GLiNER SpaCy Wrapper is a project that brings together GLiNER, a zero-shot Named Entity Recognition (NER) model, with spaCy's NLP capabilities. It provides an easy way to integrate GLiNER within the spaCy environment, thus enhancing NER tasks with GLiNER's features.",
            "github": "theirstory/gliner-spacy",
            "pip": "gliner-spacy",
            "code_example": [
                "import spacy",
                "",
                "nlp = spacy.blank('en')",
                "nlp.add_pipe('gliner_spacy')",
                "text = 'This is a text about Bill Gates and Microsoft.'",
                "doc = nlp(text)",
                "",
                "for ent in doc.ents:",
                "    print(ent.text, ent.label_)"
            ],
            "code_language": "python",
            "url": "https://github.com/theirstory/gliner-spacy",
            "author": "TheirStory",
            "author_links": {
                "website": "https://theirstory.io"
            },
            "category": [
                "pipeline"
            ],
            "tags": [
                "NER"
            ]
        },
        {
            "id": "presque",
            "title": "presque",
            "slogan": "Normalizer for contemporary French",
            "description": "Normalizer for French with focus on online and informal communication, _peùUUUt-èTRE_ becomes _peut-être_, _voilaaaa_ becomes _voilà_. it also harmonizes inclusive language (the user can chose how): by default, _auteur-rice-s-x et relecteur.xrices_ becomes _auteur·ricexs et relecteur·ricexs_.",
            "github": "thjbdvlt/presque",
            "code_example": [
                "import spacy",
                "import presque",
                "",
                "@spacy.Language.factory('presque_normalizer')",
                "def create_presque_normalizer(nlp, name='presque_normalizer'):",
                "return presque.Normalizer(nlp=nlp)",
                "",
                "nlp = spacy.load('fr_core_news_lg')",
                "nlp.add_pipe('presque_normalizer', first=True)"
            ],
            "code_language": "python",
            "author": "thjbdvlt",
            "author_links": {
                "github": "thjbdvlt"
            },
            "category": [
                "pipeline"
            ],
            "tags": [
                "normalizer",
                "french"
            ]
        },
        {
            "id": "bagpipes-spacy",
            "title": "Bagpipes spaCy",
            "slogan": "A bag of custom spaCy pipes for various NLP tasks.",
            "description": "Bagpipes spaCy is a versatile collection of custom spaCy pipeline components enhancing text processing capabilities. It includes functionalities such as phrase extraction, text normalization, triple detection, entity and sentence clustering, token clustering, and keyword extraction. These components augment NLP tasks with advanced processing and analysis features, offering a comprehensive toolkit for natural language data handling.",
            "github": "wjbmattingly/bagpipes-spacy",
            "pip": "bagpipes-spacy",
            "code_example": [
                "import spacy",
                "from bagpipes_spacy import PhrasesExtractor",
                "nlp = spacy.load(\"en_core_web_md\")",
                "nlp.add_pipe(\"phrases_extractor\")",
                "text = 'Seconds later, he had climbed out onto a rather fine antique rug, brushing ash from the sleeves of his long pin-striped cloak, a lime-green bowler hat in his hand.'",
                "doc = nlp(text)",
                "print('Prepositional Phrases')",
                "print(doc._.prep_phrases)",
                "print('Noun Phrases')",
                "print(doc._.noun_phrases)",
                "print('Verb Phrases')",
                "print(doc._.verb_phrases)",
                "print('Adj Phrases')",
                "print(doc._.adj_phrases)"
            ],
            "code_language": "python",
            "url": "https://github.com/wjbmattingly/bagpipes-spacy",
            "thumb": "https://github.com/wjbmattingly/bagpipes-spacy/raw/main/images/bagpipes-spacy-icon.png?raw=true",
            "image": "https://github.com/wjbmattingly/bagpipes-spacy/raw/main/images/bagpipes-spacy-logo.png?raw=true",
            "author": "W.J.B. Mattingly",
            "author_links": {
                "twitter": "wjb_mattingly",
                "github": "wjbmattingly",
                "website": "https://www.wjbmattingly.com"
            },
            "category": [
                "pipeline"
            ],
            "tags": [
                "spacy",
                "text processing",
                "NLP",
                "custom components"
            ]
        },
        {
            "id": "number-spacy",
            "title": "Number spaCy",
            "slogan": "Enhancing Numeric Entity Recognition in Text with spaCy",
            "description": "Number spaCy is a custom spaCy pipeline component that enhances the identification of number entities in text and fetches the parsed numeric values using spaCy's token extensions. It uses RegEx to identify number entities written in words and then leverages the [word2number](https://github.com/akshaynagpal/w2n) library to convert those words into structured numeric data. The output numeric value is stored in a custom entity extension: `._.number`. This lightweight component can be seamlessly added to an existing spaCy pipeline or integrated into a blank model. If using within an existing spaCy pipeline, ensure to insert it before the NER model.",
            "github": "wjbmattingly/number-spacy",
            "pip": "number-spacy",
            "code_example": [
                "import spacy",
                "from number_spacy import find_numbers",
                "",
                "nlp = spacy.blank('en')",
                "nlp.add_pipe('find_numbers')",
                "",
                "doc = nlp('I have three apples. She gave me twenty-two more, and now I have twenty-five apples in total.')",
                "",
                "for ent in doc.ents:",
                "    if ent.label_ == 'NUMBER':",
                "        print(f'Text: {ent.text} -> Parsed Number: {ent._.number}')"
            ],
            "code_language": "python",
            "url": "https://github.com/wjbmattingly/number-spacy",
            "thumb": "https://github.com/wjbmattingly/number-spacy/raw/main/images/number-spacy-logo.png?raw=true",
            "image": "https://github.com/wjbmattingly/number-spacy/raw/main/images/number-spacy-logo.png?raw=true",
            "author": "W.J.B. Mattingly",
            "author_links": {
                "twitter": "wjb_mattingly",
                "github": "wjbmattingly",
                "website": "https://www.wjbmattingly.com"
            },
            "category": [
                "pipeline"
            ],
            "tags": [
                "spacy",
                "number",
                "NLP",
                "entity recognition"
            ]
        },
        {
            "id": "spacy-annoy",
            "title": "Spacy Annoy",
            "slogan": "Integrating Spacy NLP and Annoy for Semantic Text Search with spaCy linguistic tags.",
            "description": "Spacy Annoy offers a combination of Spacy's natural language processing (NLP) capabilities and Annoy's efficient similarity search algorithms. This Python class is tailored for analyzing and querying large text corpora, delivering results based on semantic similarity. Key features include contextual window chunking and controlled overlap with preservation of original context at the Doc level, allowing access to all original Spacy properties.",
            "github": "wjbmattingly/spacy-annoy",
            "pip": "spacy-annoy",
            "code_example": [
                "from SpacyAnnoy import SpacyAnnoy",
                "",
                "# Initialize with a Spacy model name",
                "sa = SpacyAnnoy('en_core_web_lg')",
                "",
                "texts = ['This is a text about sports', 'This is a text about dogs']*20",
                "sa.load_docs(texts)",
                "",
                "sa.build_index(n_trees=10, metric='euclidean')",
                "",
                "# Query the index",
                "results = sa.query_index('Dogs and cats.', depth=5)",
                "",
                "# Pretty print results",
                "sa.pretty_print(results)",
                "",
                "# Accessing the Spacy span of the first result",
                "first_result_span = results[0][0]"
            ],
            "author": "W.J.B. Mattingly",
            "author_links": {
                "twitter": "wjb_mattingly",
                "github": "wjbmattingly",
                "website": "https://wjbmattingly.com"
            },
            "code_language": "python",
            "url": "https://github.com/wjbmattingly/spacy-annoy",
            "category": [
                "standalone"
            ],
            "tags": [
                "spacy",
                "annoy",
                "text analysis",
                "semantic search"
            ]
        },
        {
            "id": "spacy-whisper",
            "title": "spaCy Whisper",
            "slogan": "Seamless Integration of Whisper with spaCy NLP",
            "description": "spaCy Whisper is a Python package designed for integrating Whisper transcriptions with spaCy's NLP capabilities. It provides users with the ability to process and analyze transcribed text using spaCy's features like tokenization, entity recognition, and part-of-speech tagging. Key features include word and segment level processing with custom attributes, as well as custom token, span, and document extensions, enriching the NLP analysis of transcribed texts.",
            "github": "theirstory/spacy-whisper",
            "pip": "spacy-whisper",
            "code_example": [
                "from spacy_whisper import SpacyWhisper",
                "import json",
                "",
                "# Load a Whisper Output (see repo for sample file):",
                "with open('whisper_output.json', 'r', encoding='utf-8') as f:",
                "    whisper_output = json.load(f)",
                "",
                "# Initialize SpacyWhisper",
                "sw = SpacyWhisper(lang='en', model='en_core_web_sm', segments_key='segments', word_level=True)",
                "doc = sw.create_doc(whisper_output)",
                "",
                "# Access custom attributes",
                "for token in doc:",
                "    print(token.text, token._.start_time, token._.end_time, token._.probability)"
            ],
            "code_language": "python",
            "url": "https://github.com/theirstory/spacy-whisper",
            "thumb": "https://github.com/theirstory/spacy-whisper/raw/main/images/spacy_whisper.jpeg",
            "image": "https://github.com/theirstory/spacy-whisper/raw/main/images/spacy_whisper.jpeg",
            "author": "TheirStory",
            "author_links": {
                "website": "https://theirstory.io"
            },
            "category": [
                "standalone"
            ],
            "tags": [
                "spacy",
                "whisper",
                "transcription",
                "nlp"
            ]
        },
        {
            "id": "date-spacy",
            "title": "Date spaCy",
            "slogan": "Effortless Date Recognition in Text with spaCy",
            "description": "Date spaCy is a spaCy pipeline component designed to identify and parse date entities in text effortlessly. It uses Regular Expressions (RegEx) to detect a wide range of date formats and leverages the 'dateparser' library for accurate conversion into structured datetime objects. Particularly useful in NLP tasks involving date information extraction, this component seamlessly integrates into existing or new spaCy pipelines. The tool assumes the current year for dates without a specified year, ensuring sensible defaults while maintaining flexibility. The parsed dates are stored in a custom entity extension, providing easy access and manipulation within spaCy's ecosystem. This makes Date spaCy a go-to solution for developers and data scientists dealing with temporal data in natural language.",
            "github": "wjbmattingly/date-spacy",
            "pip": "date-spacy",
            "code_example": [
                "import spacy",
                "from date_spacy import find_dates",
                "",
                "nlp = spacy.blank('en')",
                "nlp.add_pipe('find_dates')",
                "",
                "doc = nlp(\"\"\"The event is scheduled for 25th August 2023.",
                "          We also have a meeting on 10 September and another one on the twelfth of October and a",
                "          final one on January fourth.\"\"\")",
                "",
                "for ent in doc.ents:",
                "    if ent.label_ == 'DATE':",
                "        print(f'Text: {ent.text} -> Parsed Date: {ent._.date}')"
            ],
            "code_language": "python",
            "url": "https://github.com/wjbmattingly/date-spacy",
            "thumb": "https://github.com/wjbmattingly/date-spacy/raw/main/images/date-spacy-logo.png?raw=true",
            "image": "https://github.com/wjbmattingly/date-spacy/raw/main/images/date-spacy-logo.png?raw=true",
            "author": "W.J.B. Mattingly",
            "author_links": {
                "twitter": "wjb_mattingly",
                "github": "wjbmattingly",
                "website": "https://wjbmattingly.com"
            },
            "category": [
                "pipeline"
            ],
            "tags": [
                "dates",
                "ner",
                "nlp",
                "spacy"
            ]
        }
    ],
    "categories": [
        {
            "label": "Projects",
            "items": [
                {
                    "id": "pipeline",
                    "title": "Pipeline",
                    "description": "Custom pipeline components and extensions"
                },
                {
                    "id": "training",
                    "title": "Training",
                    "description": "Helpers and toolkits for training spaCy models"
                },
                {
                    "id": "conversational",
                    "title": "Conversational",
                    "description": "Frameworks and utilities for working with conversational text, e.g. for chat bots"
                },
                {
                    "id": "research",
                    "title": "Research",
                    "description": "Frameworks and utilities for developing better NLP models, especially using neural networks"
                },
                {
                    "id": "scientific",
                    "title": "Scientific",
                    "description": "Frameworks and utilities for scientific text processing"
                },
                {
                    "id": "biomedical",
                    "title": "Biomedical",
                    "description": "Frameworks and utilities for processing biomedical text"
                },
                {
                    "id": "visualizers",
                    "title": "Visualizers",
                    "description": "Demos and tools to visualize NLP annotations or systems"
                },
                {
                    "id": "apis",
                    "title": "Containers & APIs",
                    "description": "Infrastructure tools for managing or deploying spaCy"
                },
                {
                    "id": "nonpython",
                    "title": "Non-Python",
                    "description": "Wrappers, bindings and implementations in other programming languages"
                },
                {
                    "id": "standalone",
                    "title": "Standalone",
                    "description": "Self-contained libraries or tools that use spaCy under the hood"
                },
                {
                    "id": "models",
                    "title": "Models",
                    "description": "Third-party pretrained models for different languages and domains"
                }
            ]
        },
        {
            "label": "Education",
            "items": [
                {
                    "id": "books",
                    "title": "Books",
                    "description": "Books about or featuring spaCy"
                },
                {
                    "id": "courses",
                    "title": "Courses",
                    "description": "Online courses and interactive tutorials"
                },
                {
                    "id": "videos",
                    "title": "Videos",
                    "description": "Talks and tutorials in video format"
                },
                {
                    "id": "podcasts",
                    "title": "Podcasts",
                    "description": "Episodes about spaCy or interviews with the spaCy team"
                }
            ]
        }
    ]
}<|MERGE_RESOLUTION|>--- conflicted
+++ resolved
@@ -1407,14 +1407,9 @@
             "author_links": {
                 "github": "mholtzscher"
             },
-<<<<<<< HEAD
-            "category": ["pipeline"],
-            "spacy_version": 2
-=======
             "category": [
                 "pipeline"
             ]
->>>>>>> 2f1e7ed0
         },
         {
             "id": "spacy_cld",
@@ -1439,14 +1434,9 @@
             "author_links": {
                 "github": "nickdavidhaynes"
             },
-<<<<<<< HEAD
-            "category": ["pipeline"],
-            "spacy_version": 2
-=======
             "category": [
                 "pipeline"
             ]
->>>>>>> 2f1e7ed0
         },
         {
             "id": "spacy-iwnlp",
@@ -1529,11 +1519,6 @@
             "author_links": {
                 "github": "sammous"
             },
-<<<<<<< HEAD
-            "category": ["pipeline"],
-            "tags": ["pos", "lemmatizer", "french"],
-            "spacy_version": 2
-=======
             "category": [
                 "pipeline"
             ],
@@ -1542,7 +1527,6 @@
                 "lemmatizer",
                 "french"
             ]
->>>>>>> 2f1e7ed0
         },
         {
             "id": "lemmy",
@@ -1796,11 +1780,6 @@
             "author_links": {
                 "github": "huggingface"
             },
-<<<<<<< HEAD
-            "category": ["standalone", "conversational", "models"],
-            "tags": ["coref"],
-            "spacy_version": 2
-=======
             "category": [
                 "standalone",
                 "conversational",
@@ -1809,7 +1788,6 @@
             "tags": [
                 "coref"
             ]
->>>>>>> 2f1e7ed0
         },
         {
             "id": "neuralcoref-vizualizer",
