# flake8: noqa
"""Train for CONLL 2017 UD treebank evaluation. Takes .conllu files, writes
.conllu format for development data, allowing the official scorer to be used.
"""
from __future__ import unicode_literals

import plac
from pathlib import Path
import re
import json
import tqdm

import spacy
import spacy.util
from bin.ud import conll17_ud_eval
from spacy.tokens import Token, Doc
from spacy.gold import GoldParse, Example
from spacy.util import compounding, minibatch, minibatch_by_words
from spacy.syntax.nonproj import projectivize
from spacy.matcher import Matcher
from spacy import displacy
from collections import defaultdict

import random

from spacy import lang
from spacy.lang import zh
from spacy.lang import ja

try:
    import torch
except ImportError:
    torch = None


################
# Data reading #
################

space_re = re.compile("\s+")


def split_text(text):
    return [space_re.sub(" ", par.strip()) for par in text.split("\n\n")]


def read_data(
    nlp,
    conllu_file,
    text_file,
    raw_text=True,
    oracle_segments=False,
    max_doc_length=None,
    limit=None,
):
    """Read the CONLLU format into Example objects. If raw_text=True,
    include Doc objects created using nlp.make_doc and then aligned against
    the gold-standard sequences. If oracle_segments=True, include Doc objects
    created from the gold-standard segments. At least one must be True."""
    if not raw_text and not oracle_segments:
        raise ValueError("At least one of raw_text or oracle_segments must be True")
    paragraphs = split_text(text_file.read())
    conllu = read_conllu(conllu_file)
    # sd is spacy doc; cd is conllu doc
    # cs is conllu sent, ct is conllu token
    docs = []
    golds = []
    for doc_id, (text, cd) in enumerate(zip(paragraphs, conllu)):
        sent_annots = []
        for cs in cd:
            sent = defaultdict(list)
            for id_, word, lemma, pos, tag, morph, head, dep, _, space_after in cs:
                if "." in id_:
                    continue
                if "-" in id_:
                    continue
                id_ = int(id_) - 1
                head = int(head) - 1 if head != "0" else id_
                sent["words"].append(word)
                sent["tags"].append(tag)
                sent["morphology"].append(_parse_morph_string(morph))
                sent["morphology"][-1].add("POS_%s" % pos)
                sent["heads"].append(head)
                sent["deps"].append("ROOT" if dep == "root" else dep)
                sent["spaces"].append(space_after == "_")
            sent["entities"] = ["-"] * len(sent["words"])
            sent["heads"], sent["deps"] = projectivize(sent["heads"], sent["deps"])
            if oracle_segments:
                docs.append(Doc(nlp.vocab, words=sent["words"], spaces=sent["spaces"]))
                golds.append(GoldParse(docs[-1], **sent))
                assert golds[-1].morphology is not None

            sent_annots.append(sent)
            if raw_text and max_doc_length and len(sent_annots) >= max_doc_length:
                doc, gold = _make_gold(nlp, None, sent_annots)
                assert gold.morphology is not None
                sent_annots = []
                docs.append(doc)
                golds.append(gold)
                if limit and len(docs) >= limit:
                    return golds_to_gold_data(docs, golds)

        if raw_text and sent_annots:
            doc, gold = _make_gold(nlp, None, sent_annots)
            docs.append(doc)
            golds.append(gold)
        if limit and len(docs) >= limit:
            return golds_to_gold_data(docs, golds)
    return golds_to_gold_data(docs, golds)


def _parse_morph_string(morph_string):
    if morph_string == '_':
        return set()
    output = []
    replacements = {'1': 'one', '2': 'two', '3': 'three'}
    for feature in morph_string.split('|'):
        key, value = feature.split('=')
        value = replacements.get(value, value)
        value = value.split(',')[0]
        output.append('%s_%s' % (key, value.lower()))
    return set(output)


def read_conllu(file_):
    docs = []
    sent = []
    doc = []
    for line in file_:
        if line.startswith("# newdoc"):
            if doc:
                docs.append(doc)
            doc = []
        elif line.startswith("#"):
            continue
        elif not line.strip():
            if sent:
                doc.append(sent)
            sent = []
        else:
            sent.append(list(line.strip().split("\t")))
            if len(sent[-1]) != 10:
                print(repr(line))
                raise ValueError
    if sent:
        doc.append(sent)
    if doc:
        docs.append(doc)
    return docs


def _make_gold(nlp, text, sent_annots, drop_deps=0.0):
    # Flatten the conll annotations, and adjust the head indices
    flat = defaultdict(list)
    sent_starts = []
    for sent in sent_annots:
        flat["heads"].extend(len(flat["words"])+head for head in sent["heads"])
        for field in ["words", "tags", "deps", "morphology", "entities", "spaces"]:
            flat[field].extend(sent[field])
        sent_starts.append(True)
        sent_starts.extend([False] * (len(sent["words"]) - 1))
    # Construct text if necessary
    assert len(flat["words"]) == len(flat["spaces"])
    if text is None:
        text = "".join(
            word + " " * space for word, space in zip(flat["words"], flat["spaces"])
        )
    doc = nlp.make_doc(text)
    flat.pop("spaces")
    gold = GoldParse(doc, **flat)
    gold.sent_starts = sent_starts
    for i in range(len(gold.heads)):
        if random.random() < drop_deps:
            gold.heads[i] = None
            gold.labels[i] = None

    return doc, gold


#############################
# Data transforms for spaCy #
#############################


def golds_to_gold_data(docs, golds):
    """Get out the training data format used by begin_training, given the
    GoldParse objects."""
    data = []
    for doc, gold in zip(docs, golds):
        example = Example(doc=doc)
        example.add_doc_annotation(cats=gold.cats)
        token_annotation_dict = gold.orig.to_dict()
        example.add_token_annotation(**token_annotation_dict)
        example.goldparse = gold
        data.append(example)
    return data


##############
# Evaluation #
##############


def evaluate(nlp, text_loc, gold_loc, sys_loc, limit=None):
    if text_loc.parts[-1].endswith(".conllu"):
        docs = []
        with text_loc.open(encoding="utf8") as file_:
            for conllu_doc in read_conllu(file_):
                for conllu_sent in conllu_doc:
                    words = [line[1] for line in conllu_sent]
                    docs.append(Doc(nlp.vocab, words=words))
        for name, component in nlp.pipeline:
            docs = list(component.pipe(docs))
    else:
        with text_loc.open("r", encoding="utf8") as text_file:
            texts = split_text(text_file.read())
            docs = list(nlp.pipe(texts))
    with sys_loc.open("w", encoding="utf8") as out_file:
        write_conllu(docs, out_file)
    with gold_loc.open("r", encoding="utf8") as gold_file:
        gold_ud = conll17_ud_eval.load_conllu(gold_file)
        with sys_loc.open("r", encoding="utf8") as sys_file:
            sys_ud = conll17_ud_eval.load_conllu(sys_file)
        scores = conll17_ud_eval.evaluate(gold_ud, sys_ud)
    return docs, scores


def write_conllu(docs, file_):
    if not Token.has_extension("get_conllu_lines"):
        Token.set_extension("get_conllu_lines", method=get_token_conllu)
    if not Token.has_extension("begins_fused"):
        Token.set_extension("begins_fused", default=False)
    if not Token.has_extension("inside_fused"):
        Token.set_extension("inside_fused", default=False)

    merger = Matcher(docs[0].vocab)
    merger.add("SUBTOK", None, [{"DEP": "subtok", "op": "+"}])
    for i, doc in enumerate(docs):
        matches = []
        if doc.is_parsed:
            matches = merger(doc)
        spans = [doc[start : end + 1] for _, start, end in matches]
        seen_tokens = set()
        with doc.retokenize() as retokenizer:
            for span in spans:
                span_tokens = set(range(span.start, span.end))
                if not span_tokens.intersection(seen_tokens):
                    retokenizer.merge(span)
                    seen_tokens.update(span_tokens)

        file_.write("# newdoc id = {i}\n".format(i=i))
        for j, sent in enumerate(doc.sents):
            file_.write("# sent_id = {i}.{j}\n".format(i=i, j=j))
            file_.write("# text = {text}\n".format(text=sent.text))
            for k, token in enumerate(sent):
                if token.head.i > sent[-1].i or token.head.i < sent[0].i:
                    for word in doc[sent[0].i - 10 : sent[0].i]:
                        print(word.i, word.head.i, word.text, word.dep_)
                    for word in sent:
                        print(word.i, word.head.i, word.text, word.dep_)
                    for word in doc[sent[-1].i : sent[-1].i + 10]:
                        print(word.i, word.head.i, word.text, word.dep_)
                    raise ValueError(
                        "Invalid parse: head outside sentence (%s)" % token.text
                    )
                file_.write(token._.get_conllu_lines(k) + "\n")
            file_.write("\n")


def print_progress(itn, losses, ud_scores):
    fields = {
        "dep_loss": losses.get("parser", 0.0),
        "morph_loss": losses.get("morphologizer", 0.0),
        "tag_loss": losses.get("tagger", 0.0),
        "words": ud_scores["Words"].f1 * 100,
        "sents": ud_scores["Sentences"].f1 * 100,
        "tags": ud_scores["XPOS"].f1 * 100,
        "uas": ud_scores["UAS"].f1 * 100,
        "las": ud_scores["LAS"].f1 * 100,
        "morph": ud_scores["Feats"].f1 * 100,
    }
    header = ["Epoch", "P.Loss", "M.Loss", "LAS", "UAS", "TAG", "MORPH", "SENT", "WORD"]
    if itn == 0:
        print("\t".join(header))
    tpl = "\t".join((
        "{:d}",
        "{dep_loss:.1f}",
        "{morph_loss:.1f}",
        "{las:.1f}",
        "{uas:.1f}",
        "{tags:.1f}",
        "{morph:.1f}",
        "{sents:.1f}",
        "{words:.1f}",
    ))
    print(tpl.format(itn, **fields))


# def get_sent_conllu(sent, sent_id):
#    lines = ["# sent_id = {sent_id}".format(sent_id=sent_id)]


def get_token_conllu(token, i):
    if token._.begins_fused:
        n = 1
        while token.nbor(n)._.inside_fused:
            n += 1
        id_ = "%d-%d" % (i, i + n)
        lines = [id_, token.text, "_", "_", "_", "_", "_", "_", "_", "_"]
    else:
        lines = []
    if token.head.i == token.i:
        head = 0
    else:
        head = i + (token.head.i - token.i) + 1
    features = list(token.morph)
    feat_str = []
    replacements = {"one": "1", "two": "2", "three": "3"}
    for feat in features:
        if not feat.startswith("begin") and not feat.startswith("end"):
            key, value = feat.split("_", 1)
            value = replacements.get(value, value)
            feat_str.append("%s=%s" % (key, value.title()))
    if not feat_str:
        feat_str = "_"
    else:
        feat_str = "|".join(feat_str)
    fields = [str(i+1), token.text, token.lemma_, token.pos_, token.tag_, feat_str,
              str(head), token.dep_.lower(), "_", "_"]
    lines.append("\t".join(fields))
    return "\n".join(lines)


<<<<<<< HEAD
=======

>>>>>>> a741de7c
##################
# Initialization #
##################


def load_nlp(corpus, config, vectors=None):
    lang = corpus.split("_")[0]
    nlp = spacy.blank(lang)
    if config.vectors:
        if not vectors:
            raise ValueError(
                "config asks for vectors, but no vectors "
                "directory set on command line (use -v)"
            )
        if (Path(vectors) / corpus).exists():
            nlp.vocab.from_disk(Path(vectors) / corpus / "vocab")
    nlp.meta["treebank"] = corpus
    return nlp


def initialize_pipeline(nlp, examples, config, device):
    nlp.add_pipe(nlp.create_pipe("tagger", config={"set_morphology": False}))
    nlp.add_pipe(nlp.create_pipe("morphologizer"))
    nlp.add_pipe(nlp.create_pipe("parser"))
    if config.multitask_tag:
        nlp.parser.add_multitask_objective("tag")
    if config.multitask_sent:
        nlp.parser.add_multitask_objective("sent_start")
    for ex in examples:
        gold = ex.gold
        for tag in gold.tags:
            if tag is not None:
                nlp.tagger.add_label(tag)
    if torch is not None and device != -1:
        torch.set_default_tensor_type("torch.cuda.FloatTensor")
    optimizer = nlp.begin_training(
        lambda: examples,
        device=device,
        subword_features=config.subword_features,
        conv_depth=config.conv_depth,
        bilstm_depth=config.bilstm_depth,
    )
    if config.pretrained_tok2vec:
        _load_pretrained_tok2vec(nlp, config.pretrained_tok2vec)
    return optimizer


def _load_pretrained_tok2vec(nlp, loc):
    """Load pretrained weights for the 'token-to-vector' part of the component
    models, which is typically a CNN. See 'spacy pretrain'. Experimental.
    """
    with Path(loc).open("rb", encoding="utf8") as file_:
        weights_data = file_.read()
    loaded = []
    for name, component in nlp.pipeline:
        if hasattr(component, "model") and hasattr(component.model, "tok2vec"):
            component.tok2vec.from_bytes(weights_data)
            loaded.append(name)
    return loaded


########################
# Command line helpers #
########################


class Config(object):
    def __init__(
        self,
        vectors=None,
        max_doc_length=10,
        multitask_tag=False,
        multitask_sent=False,
        multitask_dep=False,
        multitask_vectors=None,
        bilstm_depth=0,
        nr_epoch=30,
        min_batch_size=100,
        max_batch_size=1000,
        batch_by_words=True,
        dropout=0.2,
        conv_depth=4,
        subword_features=True,
        vectors_dir=None,
        pretrained_tok2vec=None,
    ):
        if vectors_dir is not None:
            if vectors is None:
                vectors = True
            if multitask_vectors is None:
                multitask_vectors = True
        for key, value in locals().items():
            setattr(self, key, value)

    @classmethod
    def load(cls, loc, vectors_dir=None):
        with Path(loc).open("r", encoding="utf8") as file_:
            cfg = json.load(file_)
        if vectors_dir is not None:
            cfg["vectors_dir"] = vectors_dir
        return cls(**cfg)


class Dataset(object):
    def __init__(self, path, section):
        self.path = path
        self.section = section
        self.conllu = None
        self.text = None
        for file_path in self.path.iterdir():
            name = file_path.parts[-1]
            if section in name and name.endswith("conllu"):
                self.conllu = file_path
            elif section in name and name.endswith("txt"):
                self.text = file_path
        if self.conllu is None:
            msg = "Could not find .txt file in {path} for {section}"
            raise IOError(msg.format(section=section, path=path))
        if self.text is None:
            msg = "Could not find .txt file in {path} for {section}"
        self.lang = self.conllu.parts[-1].split("-")[0].split("_")[0]


class TreebankPaths(object):
    def __init__(self, ud_path, treebank, **cfg):
        self.train = Dataset(ud_path / treebank, "train")
        self.dev = Dataset(ud_path / treebank, "dev")
        self.lang = self.train.lang


@plac.annotations(
    ud_dir=("Path to Universal Dependencies corpus", "positional", None, Path),
    parses_dir=("Directory to write the development parses", "positional", None, Path),
    corpus=(
        "UD corpus to train and evaluate on, e.g. UD_Spanish-AnCora",
        "positional",
        None,
        str,
    ),
    config=("Path to json formatted config file", "option", "C", Path),
    limit=("Size limit", "option", "n", int),
    gpu_device=("Use GPU", "option", "g", int),
    use_oracle_segments=("Use oracle segments", "flag", "G", int),
    vectors_dir=(
        "Path to directory with pretrained vectors, named e.g. en/",
        "option",
        "v",
        Path,
    ),
)
def main(
    ud_dir,
    parses_dir,
    corpus,
    config=None,
    limit=0,
    gpu_device=-1,
    vectors_dir=None,
    use_oracle_segments=False,
):
    Token.set_extension("get_conllu_lines", method=get_token_conllu)
    Token.set_extension("begins_fused", default=False)
    Token.set_extension("inside_fused", default=False)

    Token.set_extension("get_conllu_lines", method=get_token_conllu)
    Token.set_extension("begins_fused", default=False)
    Token.set_extension("inside_fused", default=False)

    spacy.util.fix_random_seed()
    lang.zh.Chinese.Defaults.use_jieba = False
    lang.ja.Japanese.Defaults.use_janome = False

    if config is not None:
        config = Config.load(config, vectors_dir=vectors_dir)
    else:
        config = Config(vectors_dir=vectors_dir)
    paths = TreebankPaths(ud_dir, corpus)
    if not (parses_dir / corpus).exists():
        (parses_dir / corpus).mkdir()
    print("Train and evaluate", corpus, "using lang", paths.lang)
    nlp = load_nlp(paths.lang, config, vectors=vectors_dir)

    examples = read_data(
        nlp,
        paths.train.conllu.open(encoding="utf8"),
        paths.train.text.open(encoding="utf8"),
        max_doc_length=config.max_doc_length,
        limit=limit,
    )

    optimizer = initialize_pipeline(nlp, examples, config, gpu_device)

    batch_sizes = compounding(config.min_batch_size, config.max_batch_size, 1.001)
    beam_prob = compounding(0.2, 0.8, 1.001)
    for i in range(config.nr_epoch):
        examples = read_data(
            nlp,
            paths.train.conllu.open(encoding="utf8"),
            paths.train.text.open(encoding="utf8"),
            max_doc_length=config.max_doc_length,
            limit=limit,
            oracle_segments=use_oracle_segments,
            raw_text=not use_oracle_segments,
        )
        random.shuffle(examples)
        if config.batch_by_words:
            batches = minibatch_by_words(examples, size=batch_sizes)
        else:
            batches = minibatch(examples, size=batch_sizes)
        losses = {}
        n_train_words = sum(len(ex.doc) for ex in examples)
        with tqdm.tqdm(total=n_train_words, leave=False) as pbar:
            for batch in batches:
                pbar.update(sum(len(ex.doc) for ex in batch))
                nlp.parser.cfg["beam_update_prob"] = next(beam_prob)
                nlp.update(
                    batch,
                    sgd=optimizer,
                    drop=config.dropout,
                    losses=losses,
                )

        out_path = parses_dir / corpus / "epoch-{i}.conllu".format(i=i)
        with nlp.use_params(optimizer.averages):
            if use_oracle_segments:
                parsed_docs, scores = evaluate(nlp, paths.dev.conllu,
                                                paths.dev.conllu, out_path)
            else:
                parsed_docs, scores = evaluate(nlp, paths.dev.text,
                                                paths.dev.conllu, out_path)
        print_progress(i, losses, scores)


def _render_parses(i, to_render):
    to_render[0].user_data["title"] = "Batch %d" % i
    with Path("/tmp/parses.html").open("w", encoding="utf8") as file_:
        html = displacy.render(to_render[:5], style="dep", page=True)
        file_.write(html)


if __name__ == "__main__":
    plac.call(main)<|MERGE_RESOLUTION|>--- conflicted
+++ resolved
@@ -331,10 +331,6 @@
     return "\n".join(lines)
 
 
-<<<<<<< HEAD
-=======
-
->>>>>>> a741de7c
 ##################
 # Initialization #
 ##################
