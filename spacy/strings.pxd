from cymem.cymem cimport Pool
from libc.stdint cimport int64_t, uint32_t
from libcpp.set cimport set
from libcpp.vector cimport vector
from murmurhash.mrmr cimport hash64
from preshed.maps cimport PreshMap

from .typedefs cimport attr_t, hash_t

ctypedef union Utf8Str:
    unsigned char[8] s
    unsigned char* p


cdef class StringStore:
    cdef Pool mem
    cdef vector[hash_t] _keys
    cdef PreshMap _map

    cdef hash_t _intern_str(self, str string)
    cdef Utf8Str* _allocate_str_repr(self, const unsigned char* chars, uint32_t length) except *
    cdef str _decode_str_repr(self, const Utf8Str* string)


<<<<<<< HEAD
cpdef hash_t hash_string(object string) except -1
cpdef hash_t get_string_id(object string_or_hash) except -1
=======
    cdef const Utf8Str* intern_unicode(self, str py_string, bint allow_transient)
    cdef const Utf8Str* _intern_utf8(self, char* utf8_string, int length, hash_t* precalculated_hash, bint allow_transient) 
    cdef vector[hash_t] _transient_keys
    cdef Pool _non_temp_mem
>>>>>>> 2f1e7ed0
<|MERGE_RESOLUTION|>--- conflicted
+++ resolved
@@ -17,17 +17,7 @@
     cdef vector[hash_t] _keys
     cdef PreshMap _map
 
-    cdef hash_t _intern_str(self, str string)
-    cdef Utf8Str* _allocate_str_repr(self, const unsigned char* chars, uint32_t length) except *
-    cdef str _decode_str_repr(self, const Utf8Str* string)
-
-
-<<<<<<< HEAD
-cpdef hash_t hash_string(object string) except -1
-cpdef hash_t get_string_id(object string_or_hash) except -1
-=======
     cdef const Utf8Str* intern_unicode(self, str py_string, bint allow_transient)
-    cdef const Utf8Str* _intern_utf8(self, char* utf8_string, int length, hash_t* precalculated_hash, bint allow_transient) 
+    cdef const Utf8Str* _intern_utf8(self, char* utf8_string, int length, hash_t* precalculated_hash, bint allow_transient)
     cdef vector[hash_t] _transient_keys
-    cdef Pool _non_temp_mem
->>>>>>> 2f1e7ed0
+    cdef Pool _non_temp_mem