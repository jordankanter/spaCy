import pytest

from spacy import util
from spacy.gold import Example
from spacy.lang.en import English
from spacy.language import Language
from spacy.tests.util import make_tempdir


def test_label_types():
    nlp = Language()
    nlp.add_pipe(nlp.create_pipe("tagger"))
    nlp.get_pipe("tagger").add_label("A")
    with pytest.raises(ValueError):
        nlp.get_pipe("tagger").add_label(9)


TAG_MAP = {"N": {"pos": "NOUN"}, "V": {"pos": "VERB"}, "J": {"pos": "ADJ"}}

MORPH_RULES = {"V": {"like": {"lemma": "luck"}}}

TRAIN_DATA = [
    ("I like green eggs", {"tags": ["N", "V", "J", "N"]}),
    ("Eat blue ham", {"tags": ["V", "J", "N"]}),
]


def test_overfitting_IO():
    # Simple test to try and quickly overfit the tagger - ensuring the ML models work correctly
    nlp = English()
    nlp.vocab.morphology.load_tag_map(TAG_MAP)
    nlp.vocab.morphology.load_morph_exceptions(MORPH_RULES)
    tagger = nlp.create_pipe("tagger")
<<<<<<< HEAD
=======
    nlp.vocab.morphology.load_tag_map(TAG_MAP)
>>>>>>> 9ee1c54f
    train_examples = []
    for t in TRAIN_DATA:
        train_examples.append(Example.from_dict(nlp.make_doc(t[0]), t[1]))
    nlp.add_pipe(tagger)
    optimizer = nlp.begin_training()

    for i in range(50):
        losses = {}
        nlp.update(train_examples, sgd=optimizer, losses=losses)
    assert losses["tagger"] < 0.00001

    # test the trained model
    test_text = "I like blue eggs"
    doc = nlp(test_text)
    assert doc[0].tag_ is "N"
    assert doc[1].tag_ is "V"
    assert doc[2].tag_ is "J"
    assert doc[3].tag_ is "N"
    assert doc[1].lemma_ == "luck"

    # Also test the results are still the same after IO
    with make_tempdir() as tmp_dir:
        nlp.to_disk(tmp_dir)
        nlp2 = util.load_model_from_path(tmp_dir)
        doc2 = nlp2(test_text)
        assert doc2[0].tag_ is "N"
        assert doc2[1].tag_ is "V"
        assert doc2[2].tag_ is "J"
        assert doc2[3].tag_ is "N"
        assert doc[1].lemma_ == "luck"<|MERGE_RESOLUTION|>--- conflicted
+++ resolved
@@ -31,10 +31,7 @@
     nlp.vocab.morphology.load_tag_map(TAG_MAP)
     nlp.vocab.morphology.load_morph_exceptions(MORPH_RULES)
     tagger = nlp.create_pipe("tagger")
-<<<<<<< HEAD
-=======
     nlp.vocab.morphology.load_tag_map(TAG_MAP)
->>>>>>> 9ee1c54f
     train_examples = []
     for t in TRAIN_DATA:
         train_examples.append(Example.from_dict(nlp.make_doc(t[0]), t[1]))
