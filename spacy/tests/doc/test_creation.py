# coding: utf-8
from __future__ import unicode_literals

import pytest
from spacy.vocab import Vocab
from spacy.tokens import Doc
from spacy.lemmatizer import Lemmatizer
<<<<<<< HEAD
=======
from spacy.lookups import Lookups
>>>>>>> f8e606c3


@pytest.fixture
def lemmatizer():
<<<<<<< HEAD
    return Lemmatizer(lookup={"dogs": "dog", "boxen": "box", "mice": "mouse"})
=======
    lookups = Lookups()
    lookups.add_table("lemma_lookup", {"dogs": "dog", "boxen": "box", "mice": "mouse"})
    return Lemmatizer(lookups)
>>>>>>> f8e606c3


@pytest.fixture
def vocab(lemmatizer):
    return Vocab(lemmatizer=lemmatizer)


def test_empty_doc(vocab):
    doc = Doc(vocab)
    assert len(doc) == 0


def test_single_word(vocab):
    doc = Doc(vocab, words=["a"])
    assert doc.text == "a "
    doc = Doc(vocab, words=["a"], spaces=[False])
    assert doc.text == "a"


def test_lookup_lemmatization(vocab):
    doc = Doc(vocab, words=["dogs", "dogses"])
    assert doc[0].text == "dogs"
    assert doc[0].lemma_ == "dog"
    assert doc[1].text == "dogses"
    assert doc[1].lemma_ == "dogses"<|MERGE_RESOLUTION|>--- conflicted
+++ resolved
@@ -5,21 +5,14 @@
 from spacy.vocab import Vocab
 from spacy.tokens import Doc
 from spacy.lemmatizer import Lemmatizer
-<<<<<<< HEAD
-=======
 from spacy.lookups import Lookups
->>>>>>> f8e606c3
 
 
 @pytest.fixture
 def lemmatizer():
-<<<<<<< HEAD
-    return Lemmatizer(lookup={"dogs": "dog", "boxen": "box", "mice": "mouse"})
-=======
     lookups = Lookups()
     lookups.add_table("lemma_lookup", {"dogs": "dog", "boxen": "box", "mice": "mouse"})
     return Lemmatizer(lookups)
->>>>>>> f8e606c3
 
 
 @pytest.fixture
