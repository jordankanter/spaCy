--- conflicted
+++ resolved
@@ -55,12 +55,7 @@
     assert model2._layers[0].b[0, 0] == 1
     assert model2._layers[1].b[0, 0] == 2
 
-<<<<<<< HEAD
 @pytest.mark.parametrize('package', ['numpy'])
-=======
-
-@pytest.mark.parametrize('package', ['thinc'])
->>>>>>> ce4e45d0
 def test_util_is_package(package):
     """Test that an installed package via pip is recognised by util.is_package."""
     assert util.is_package(package)
