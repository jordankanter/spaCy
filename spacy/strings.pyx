--- conflicted
+++ resolved
@@ -1,12 +1,4 @@
 # cython: infer_types=True
-<<<<<<< HEAD
-from typing import Iterable, Iterator, List, Optional, Tuple, Union
-
-from libc.stdint cimport uint32_t
-from libc.string cimport memcpy
-from libcpp.set cimport set
-from murmurhash.mrmr cimport hash64
-=======
 # cython: profile=False
 cimport cython
 
@@ -17,7 +9,6 @@
 from libc.string cimport memcpy
 from murmurhash.mrmr cimport hash32, hash64
 from preshed.maps cimport map_clear
->>>>>>> 2f1e7ed0
 
 import srsly
 
@@ -29,8 +20,6 @@
 from .symbols import NAMES as SYMBOLS_BY_INT
 
 
-<<<<<<< HEAD
-=======
 # Not particularly elegant, but this is faster than `isinstance(key, numbers.Integral)`
 cdef inline bint _try_coerce_to_hash(object key, hash_t* out_hash):
     try:
@@ -124,7 +113,6 @@
         return string
 
 
->>>>>>> 2f1e7ed0
 cdef class StringStore:
     """Look up strings by 64-bit hashes. Implicitly handles reserved symbols.
     """Look up strings by 64-bit hashes. Implicitly handles reserved symbols.
@@ -144,23 +132,12 @@
             for string in strings:
                 self.add(string, allow_transient=False)
 
-    def __getitem__(self, string_or_hash: Union[str, int]) -> Union[str, int]:
-        """Retrieve a string from a given hash. If a string
-        is passed as the input, add it to the store and return
-        its hash.
-
-        string_or_hash (int / str): The hash value to lookup or the string to store.
-        RETURNS (str / int): The stored string or the hash of the newly added string.
-        """
-<<<<<<< HEAD
-        if isinstance(string_or_hash, str):
-            return self.add(string_or_hash)
-        else:
-            return self._get_interned_str(string_or_hash)
-
-    def __contains__(self, string_or_hash: Union[str, int]) -> bool:
-        """Check whether a string or a hash is in the store.
-=======
+    def __getitem__(self, object string_or_id):
+        """Retrieve a string from a given hash, or vice versa.
+
+        string_or_id (bytes, str or uint64): The value to encode.
+        Returns (str / uint64): The value to be retrieved.
+        """
         cdef hash_t str_hash
         cdef Utf8Str* utf8str = NULL
 
@@ -194,41 +171,26 @@
                 raise KeyError(Errors.E018.format(hash_value=string_or_id))
             else:
                 return decode_Utf8Str(utf8str)
->>>>>>> 2f1e7ed0
-
-        string (str / int): The string/hash to check.
-        RETURNS (bool): Whether the store contains the string.
-        """
-        cdef hash_t str_hash = get_string_id(string_or_hash)
-        if str_hash in SYMBOLS_BY_INT:
-            return True
-        else:
-            return self._map.get(str_hash) is not NULL
-
-    def __iter__(self) -> Iterator[str]:
-        """Iterate over the strings in the store in insertion order.
-
-<<<<<<< HEAD
-        RETURNS: An iterable collection of strings.
-        """
-        return iter(self.keys())
-
-    def __reduce__(self):
-        strings = list(self)
-        return (StringStore, (strings,), None, None, None)
-
-=======
->>>>>>> 2f1e7ed0
+
+    def as_int(self, key):
+        """If key is an int, return it; otherwise, get the int value."""
+        if not isinstance(key, str):
+            return key
+        else:
+            return self[key]
+
+    def as_string(self, key):
+        """If key is a string, return it; otherwise, get the string value."""
+        if isinstance(key, str):
+            return key
+        else:
+            return self[key]
+
     def __len__(self) -> int:
         """The number of strings in the store.
 
         RETURNS (int): The number of strings in the store.
         """
-<<<<<<< HEAD
-        return self._keys.size()
-
-    def add(self, string: str) -> int:
-=======
         return self.keys.size() + self._transient_keys.size()
 
     @contextmanager
@@ -252,7 +214,6 @@
         self.mem = self._non_temp_mem
 
     def add(self, string: str, allow_transient: Optional[bool] = None) -> int:
->>>>>>> 2f1e7ed0
         """Add a string to the StringStore.
 
         string (str): The string to add.
@@ -263,9 +224,6 @@
           internally should not.
         RETURNS (uint64): The string's hash value.
         """
-<<<<<<< HEAD
-        if not isinstance(string, str):
-=======
         if allow_transient is None:
             allow_transient = self.mem is not self._non_temp_mem
         cdef hash_t str_hash
@@ -282,69 +240,36 @@
             str_hash = hash_utf8(string, len(string))
             self._intern_utf8(string, len(string), &str_hash, allow_transient)
         else:
->>>>>>> 2f1e7ed0
             raise TypeError(Errors.E017.format(value_type=type(string)))
-
-<<<<<<< HEAD
-        if string in SYMBOLS_BY_STR:
-            return SYMBOLS_BY_STR[string]
-        else:
-            return self._intern_str(string)
-=======
+        return str_hash
+
     def __len__(self):
         """The number of strings in the store.
         if string in SYMBOLS_BY_STR:
             return SYMBOLS_BY_STR[string]
         else:
             return self._intern_str(string, allow_transient)
->>>>>>> 2f1e7ed0
-
-    def as_int(self, string_or_hash: Union[str, int]) -> str:
-        """If a hash value is passed as the input, return it as-is. If the input
-        is a string, return its corresponding hash.
-
-        string_or_hash (str / int): The string to hash or a hash value.
-        RETURNS (int): The hash of the string or the input hash value.
-        """
-<<<<<<< HEAD
-        if isinstance(string_or_hash, int):
-            return string_or_hash
-        else:
-            return get_string_id(string_or_hash)
-=======
+
+        RETURNS (int): The number of strings in the store.
+        """
         return self.keys.size() + self._transient_keys.size()
->>>>>>> 2f1e7ed0
-
-    def as_string(self, string_or_hash: Union[str, int]) -> str:
-        """If a string is passed as the input, return it as-is. If the input
-        is a hash value, return its corresponding string.
-
-        string_or_hash (str / int): The hash value to lookup or a string.
-        RETURNS (str): The stored string or the input string.
-        """
-        if isinstance(string_or_hash, str):
-            return string_or_hash
-        else:
-<<<<<<< HEAD
-            return self._get_interned_str(string_or_hash)
-
-    def items(self) -> List[Tuple[str, int]]:
-        """Iterate over the stored strings and their hashes in insertion order.
-
-        RETURNS: A list of string-hash pairs.
-        """
-        # Even though we internally store the hashes as keys and the strings as
-        # values, we invert the order in the public API to keep it consistent with
-        # the implementation of the `__iter__` method (where we wish to iterate over
-        # the strings in the store).
-        cdef int i
-        pairs = [None] * self._keys.size()
-        for i in range(self._keys.size()):
-            str_hash = self._keys[i]
-            utf8str = <Utf8Str*>self._map.get(str_hash)
-            pairs[i] = (self._decode_str_repr(utf8str), str_hash)
-        return pairs
-=======
+
+    def __contains__(self, string_or_id not None):
+        """Check whether a string or ID is in the store.
+
+        string_or_id (str or int): The string to check.
+        RETURNS (bool): Whether the store contains the string.
+        """
+        cdef hash_t str_hash
+        if isinstance(string_or_id, str):
+            if len(string_or_id) == 0:
+                return True
+            elif string_or_id in SYMBOLS_BY_STR:
+                return True
+            str_hash = hash_string(string_or_id)
+        elif _try_coerce_to_hash(string_or_id, &str_hash):
+            pass
+        else:
             # TODO: Raise an error instead
             if self._map.get(string_or_id) is not NULL:
                 return True
@@ -357,21 +282,13 @@
                 return True
             else:
                 return False
->>>>>>> 2f1e7ed0
-
-    def keys(self) -> List[str]:
-        """Iterate over the stored strings in insertion order.
-
-        RETURNS: A list of strings.
+
+    def __iter__(self):
+        """Iterate over the strings in the store, in order.
+
+        YIELDS (str): A string in the store.
         """
         cdef int i
-<<<<<<< HEAD
-        strings = [None] * self._keys.size()
-        for i in range(self._keys.size()):
-            utf8str = <Utf8Str*>self._map.get(self._keys[i])
-            strings[i] = self._decode_str_repr(utf8str)
-        return strings
-=======
         cdef hash_t key
         for i in range(self.keys.size()):
             key = self.keys[i]
@@ -381,18 +298,10 @@
             key = self._transient_keys[i]
             utf8str = <Utf8Str*>self._map.get(key)
             yield decode_Utf8Str(utf8str)
->>>>>>> 2f1e7ed0
-
-    def values(self) -> List[int]:
-        """Iterate over the stored strings hashes in insertion order.
-
-        RETURNS: A list of string hashs.
-        """
-        cdef int i
-        hashes = [None] * self._keys.size()
-        for i in range(self._keys.size()):
-            hashes[i] = self._keys[i]
-        return hashes
+
+    def __reduce__(self):
+        strings = list(self)
+        return (StringStore, (strings,), None, None, None)
 
     def values(self) -> List[int]:
         """Iterate over the stored strings hashes in insertion order.
@@ -458,58 +367,11 @@
         self.mem = Pool()
         self._non_temp_mem = self.mem
         self._map = PreshMap()
-<<<<<<< HEAD
-        self._keys.clear()
-        self._keys.clear()
-=======
         self.keys.clear()
         self._transient_keys.clear()
->>>>>>> 2f1e7ed0
         for string in strings:
             self.add(string, allow_transient=False)
 
-<<<<<<< HEAD
-    def _get_interned_str(self, hash_value: int) -> str:
-        cdef hash_t str_hash
-        if not _try_coerce_to_hash(hash_value, &str_hash):
-            raise TypeError(Errors.E4001.format(expected_types="'int'", received_type=type(hash_value)))
-
-        # Handle reserved symbols and empty strings correctly.
-        if str_hash == 0:
-            return ""
-
-        symbol = SYMBOLS_BY_INT.get(str_hash)
-        if symbol is not None:
-            return symbol
-
-        utf8str = <Utf8Str*>self._map.get(str_hash)
-        if utf8str is NULL:
-            raise KeyError(Errors.E018.format(hash_value=str_hash))
-        else:
-            return self._decode_str_repr(utf8str)
-
-    cdef hash_t _intern_str(self, str string):
-    def _get_interned_str(self, hash_value: int) -> str:
-        cdef hash_t str_hash
-        if not _try_coerce_to_hash(hash_value, &str_hash):
-            raise TypeError(Errors.E4001.format(expected_types="'int'", received_type=type(hash_value)))
-
-        # Handle reserved symbols and empty strings correctly.
-        if str_hash == 0:
-            return ""
-
-        symbol = SYMBOLS_BY_INT.get(str_hash)
-        if symbol is not None:
-            return symbol
-
-        utf8str = <Utf8Str*>self._map.get(str_hash)
-        if utf8str is NULL:
-            raise KeyError(Errors.E018.format(hash_value=str_hash))
-        else:
-            return self._decode_str_repr(utf8str)
-
-    cdef hash_t _intern_str(self, str string):
-=======
     cdef const Utf8Str* intern_unicode(self, str py_string, bint allow_transient):
         # 0 means missing, but we don't bother offsetting the index.
         cdef bytes byte_string = py_string.encode("utf8")
@@ -517,7 +379,6 @@
 
     @cython.final
     cdef const Utf8Str* _intern_utf8(self, char* utf8_string, int length, hash_t* precalculated_hash, bint allow_transient):
->>>>>>> 2f1e7ed0
         # TODO: This function's API/behaviour is an unholy mess...
         # 0 means missing, but we don't bother offsetting the index.
         chars = string.encode('utf-8')
@@ -533,94 +394,8 @@
 
         value = self._allocate_str_repr(<unsigned char*>chars, len(chars))
         self._map.set(key, value)
-<<<<<<< HEAD
-        self._keys.push_back(key)
-        return key
-
-    cdef Utf8Str* _allocate_str_repr(self, const unsigned char* chars, uint32_t length) except *:
-        cdef int n_length_bytes
-        cdef int i
-        cdef Utf8Str* string = <Utf8Str*>self.mem.alloc(1, sizeof(Utf8Str))
-        if length < sizeof(string.s):
-            string.s[0] = <unsigned char>length
-            memcpy(&string.s[1], chars, length)
-            return string
-        elif length < 255:
-            string.p = <unsigned char*>self.mem.alloc(length + 1, sizeof(unsigned char))
-            string.p[0] = length
-            memcpy(&string.p[1], chars, length)
-            return string
-        else:
-            i = 0
-            n_length_bytes = (length // 255) + 1
-            string.p = <unsigned char*>self.mem.alloc(length + n_length_bytes, sizeof(unsigned char))
-            for i in range(n_length_bytes-1):
-                string.p[i] = 255
-            string.p[n_length_bytes-1] = length % 255
-            memcpy(&string.p[n_length_bytes], chars, length)
-            return string
-
-    cdef str _decode_str_repr(self, const Utf8Str* string):
-        cdef int i, length
-        if string.s[0] < sizeof(string.s) and string.s[0] != 0:
-            return string.s[1:string.s[0]+1].decode('utf-8')
-        elif string.p[0] < 255:
-            return string.p[1:string.p[0]+1].decode('utf-8')
-        else:
-            i = 0
-            length = 0
-            while string.p[i] == 255:
-                i += 1
-                length += 255
-            length += string.p[i]
-            i += 1
-            return string.p[i:length + i].decode('utf-8')
-
-
-cpdef hash_t hash_string(object string) except -1:
-    if not isinstance(string, str):
-        raise TypeError(Errors.E4001.format(expected_types="'str'", received_type=type(string)))
-
-    # Handle reserved symbols and empty strings correctly.
-    if len(string) == 0:
-        return 0
-
-    symbol = SYMBOLS_BY_STR.get(string)
-    if symbol is not None:
-        return symbol
-
-    chars = string.encode('utf-8')
-    return hash64(<unsigned char*>chars, len(chars), 1)
-
-
-cpdef hash_t get_string_id(object string_or_hash) except -1:
-    cdef hash_t str_hash
-
-    try:
-        return hash_string(string_or_hash)
-    except:   # no-cython-lint
-        if _try_coerce_to_hash(string_or_hash, &str_hash):
-            # Coerce the integral key to the expected primitive hash type.
-            # This ensures that custom/overloaded "primitive" data types
-            # such as those implemented by numpy are not inadvertently used
-            # downsteam (as these are internally implemented as custom PyObjects
-            # whose comparison operators can incur a significant overhead).
-            return str_hash
-        else:
-            raise TypeError(Errors.E4001.format(expected_types="'str','int'", received_type=type(string_or_hash)))
-
-
-# Not particularly elegant, but this is faster than `isinstance(key, numbers.Integral)`
-cdef inline bint _try_coerce_to_hash(object key, hash_t* out_hash):
-    try:
-        out_hash[0] = key
-        return True
-    except:  # no-cython-lint
-        return False
-=======
         if allow_transient and self.mem is not self._non_temp_mem:
             self._transient_keys.push_back(key)
         else:
             self.keys.push_back(key)
-        return value
->>>>>>> 2f1e7ed0
+        return value