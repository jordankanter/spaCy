# cython: infer_types=True, cython: profile=True
from libcpp.vector cimport vector
from libc.stdint cimport int32_t
from cymem.cymem cimport Pool
from murmurhash.mrmr cimport hash64

import re
import srsly
import warnings

from ..typedefs cimport attr_t
from ..structs cimport TokenC
from ..vocab cimport Vocab
from ..tokens.doc cimport Doc, get_token_attr
from ..tokens.token cimport Token
from ..attrs cimport ID, attr_id_t, NULL_ATTR, ORTH, POS, TAG, DEP, LEMMA

from ..schemas import validate_token_pattern
from ..errors import Errors, MatchPatternError, Warnings
from ..strings import get_string_id
from ..attrs import IDS


DEF PADDING = 5


cdef class Matcher:
    """Match sequences of tokens, based on pattern rules.

    DOCS: https://spacy.io/api/matcher
    USAGE: https://spacy.io/usage/rule-based-matching
    """

    def __init__(self, vocab, validate=True):
        """Create the Matcher.

        vocab (Vocab): The vocabulary object, which must be shared with the
            documents the matcher will operate on.
        RETURNS (Matcher): The newly constructed object.
        """
        self._extra_predicates = []
        self._patterns = {}
        self._callbacks = {}
        self._extensions = {}
        self._seen_attrs = set()
        self.vocab = vocab
        self.mem = Pool()
        self.validate = validate

    def __reduce__(self):
        data = (self.vocab, self._patterns, self._callbacks)
        return (unpickle_matcher, data, None, None)

    def __len__(self):
        """Get the number of rules added to the matcher. Note that this only
        returns the number of rules (identical with the number of IDs), not the
        number of individual patterns.

        RETURNS (int): The number of rules.
        """
        return len(self._patterns)

    def __contains__(self, key):
        """Check whether the matcher contains rules for a match ID.

        key (unicode): The match ID.
        RETURNS (bool): Whether the matcher contains rules for this match ID.
        """
        return self._normalize_key(key) in self._patterns

    def add(self, key, patterns, *_patterns, on_match=None):
        """Add a match-rule to the matcher. A match-rule consists of: an ID
        key, an on_match callback, and one or more patterns.

        If the key exists, the patterns are appended to the previous ones, and
        the previous on_match callback is replaced. The `on_match` callback
        will receive the arguments `(matcher, doc, i, matches)`. You can also
        set `on_match` to `None` to not perform any actions.

        A pattern consists of one or more `token_specs`, where a `token_spec`
        is a dictionary mapping attribute IDs to values, and optionally a
        quantifier operator under the key "op". The available quantifiers are:

        '!': Negate the pattern, by requiring it to match exactly 0 times.
        '?': Make the pattern optional, by allowing it to match 0 or 1 times.
        '+': Require the pattern to match 1 or more times.
        '*': Allow the pattern to zero or more times.

        The + and * operators are usually interpretted "greedily", i.e. longer
        matches are returned where possible. However, if you specify two '+'
        and '*' patterns in a row and their matches overlap, the first
        operator will behave non-greedily. This quirk in the semantics makes
        the matcher more efficient, by avoiding the need for back-tracking.

        As of spaCy v2.2.2, Matcher.add supports the future API, which makes
        the patterns the second argument and a list (instead of a variable
        number of arguments). The on_match callback becomes an optional keyword
        argument.

        key (unicode): The match ID.
        patterns (list): The patterns to add for the given key.
        on_match (callable): Optional callback executed on match.
        *_patterns (list): For backwards compatibility: list of patterns to add
            as variable arguments. Will be ignored if a list of patterns is
            provided as the second argument.
        """
        errors = {}
        if on_match is not None and not hasattr(on_match, "__call__"):
            raise ValueError(Errors.E171.format(arg_type=type(on_match)))
        if patterns is None or hasattr(patterns, "__call__"):  # old API
            on_match = patterns
            patterns = _patterns
        for i, pattern in enumerate(patterns):
            if len(pattern) == 0:
                raise ValueError(Errors.E012.format(key=key))
            if not isinstance(pattern, list):
                raise ValueError(Errors.E178.format(pat=pattern, key=key))
            if self.validate:
                errors[i] = validate_token_pattern(pattern)
        if any(err for err in errors.values()):
            raise MatchPatternError(key, errors)
        key = self._normalize_key(key)
        for pattern in patterns:
            try:
                specs = _preprocess_pattern(pattern, self.vocab.strings,
                    self._extensions, self._extra_predicates)
                self.patterns.push_back(init_pattern(self.mem, key, specs))
                for spec in specs:
                    for attr, _ in spec[1]:
                        self._seen_attrs.add(attr)
            except OverflowError, AttributeError:
                raise ValueError(Errors.E154.format())
        self._patterns.setdefault(key, [])
        self._callbacks[key] = on_match
        self._patterns[key].extend(patterns)

    def remove(self, key):
        """Remove a rule from the matcher. A KeyError is raised if the key does
        not exist.

        key (unicode): The ID of the match rule.
        """
        norm_key = self._normalize_key(key)
        if not norm_key in self._patterns:
            raise ValueError(Errors.E175.format(key=key))
        self._patterns.pop(norm_key)
        self._callbacks.pop(norm_key)
        cdef int i = 0
        while i < self.patterns.size():
            pattern_key = get_ent_id(self.patterns.at(i))
            if pattern_key == norm_key:
                self.patterns.erase(self.patterns.begin()+i)
            else:
                i += 1

    def has_key(self, key):
        """Check whether the matcher has a rule with a given key.

        key (string or int): The key to check.
        RETURNS (bool): Whether the matcher has the rule.
        """
        key = self._normalize_key(key)
        return key in self._patterns

    def get(self, key, default=None):
        """Retrieve the pattern stored for a key.

        key (unicode or int): The key to retrieve.
        RETURNS (tuple): The rule, as an (on_match, patterns) tuple.
        """
        key = self._normalize_key(key)
        if key not in self._patterns:
            return default
        return (self._callbacks[key], self._patterns[key])

    def pipe(self, docs, batch_size=1000, n_threads=-1, return_matches=False,
             as_tuples=False):
        """Match a stream of documents, yielding them in turn.

        docs (iterable): A stream of documents.
        batch_size (int): Number of documents to accumulate into a working set.
        return_matches (bool): Yield the match lists along with the docs, making
            results (doc, matches) tuples.
        as_tuples (bool): Interpret the input stream as (doc, context) tuples,
            and yield (result, context) tuples out.
            If both return_matches and as_tuples are True, the output will
            be a sequence of ((doc, matches), context) tuples.
        YIELDS (Doc): Documents, in order.
        """
        if n_threads != -1:
            warnings.warn(Warnings.W016, DeprecationWarning)

        if as_tuples:
            for doc, context in docs:
                matches = self(doc)
                if return_matches:
                    yield ((doc, matches), context)
                else:
                    yield (doc, context)
        else:
            for doc in docs:
                matches = self(doc)
                if return_matches:
                    yield (doc, matches)
                else:
                    yield doc

    def __call__(self, Doc doc):
        """Find all token sequences matching the supplied pattern.

        doc (Doc): The document to match over.
        RETURNS (list): A list of `(key, start, end)` tuples,
            describing the matches. A match tuple describes a span
            `doc[start:end]`. The `label_id` and `key` are both integers.
        """
        if len(set([LEMMA, POS, TAG]) & self._seen_attrs) > 0 \
          and not doc.is_tagged:
            raise ValueError(Errors.E155.format())
        if DEP in self._seen_attrs and not doc.is_parsed:
            raise ValueError(Errors.E156.format())
        matches = find_matches(&self.patterns[0], self.patterns.size(), doc,
                               extensions=self._extensions,
                               predicates=self._extra_predicates)
        for i, (key, start, end) in enumerate(matches):
            on_match = self._callbacks.get(key, None)
            if on_match is not None:
                on_match(self, doc, i, matches)
        return matches

    def _normalize_key(self, key):
        if isinstance(key, basestring):
            return self.vocab.strings.add(key)
        else:
            return key


def unpickle_matcher(vocab, patterns, callbacks):
    matcher = Matcher(vocab)
    for key, specs in patterns.items():
        callback = callbacks.get(key, None)
        matcher.add(key, callback, *specs)
    return matcher



cdef find_matches(TokenPatternC** patterns, int n, Doc doc, extensions=None,
        predicates=tuple()):
    """Find matches in a doc, with a compiled array of patterns. Matches are
    returned as a list of (id, start, end) tuples.

    To augment the compiled patterns, we optionally also take two Python lists.

    The "predicates" list contains functions that take a Python list and return a
    boolean value. It's mostly used for regular expressions.

    The "extra_getters" list contains functions that take a Python list and return
    an attr ID. It's mostly used for extension attributes.
    """
    cdef vector[PatternStateC] states
    cdef vector[MatchC] matches
    cdef PatternStateC state
    cdef int i, j, nr_extra_attr
    cdef Pool mem = Pool()
    output = []
    if doc.length == 0:
        # avoid any processing or mem alloc if the document is empty
        return output
    if len(predicates) > 0:
        predicate_cache = <char*>mem.alloc(doc.length * len(predicates), sizeof(char))
    if extensions is not None and len(extensions) >= 1:
        nr_extra_attr = max(extensions.values()) + 1
        extra_attr_values = <attr_t*>mem.alloc(doc.length * nr_extra_attr, sizeof(attr_t))
    else:
        nr_extra_attr = 0
        extra_attr_values = <attr_t*>mem.alloc(doc.length, sizeof(attr_t))
    for i, token in enumerate(doc):
        for name, index in extensions.items():
            value = token._.get(name)
            if isinstance(value, basestring):
                value = token.vocab.strings[value]
            extra_attr_values[i * nr_extra_attr + index] = value
    # Main loop
    cdef int nr_predicate = len(predicates)
    for i in range(doc.length):
        for j in range(n):
            states.push_back(PatternStateC(patterns[j], i, 0))
        transition_states(states, matches, predicate_cache,
            doc[i], extra_attr_values, predicates)
        extra_attr_values += nr_extra_attr
        predicate_cache += len(predicates)
    # Handle matches that end in 0-width patterns
    finish_states(matches, states)
    seen = set()
    for i in range(matches.size()):
        match = (
            matches[i].pattern_id,
            matches[i].start,
            matches[i].start+matches[i].length
        )
        # We need to deduplicate, because we could otherwise arrive at the same
        # match through two paths, e.g. .?.? matching 'a'. Are we matching the
        # first .?, or the second .? -- it doesn't matter, it's just one match.
        if match not in seen:
            output.append(match)
            seen.add(match)
    return output


cdef void transition_states(vector[PatternStateC]& states, vector[MatchC]& matches,
                            char* cached_py_predicates,
        Token token, const attr_t* extra_attrs, py_predicates) except *:
    cdef int q = 0
    cdef vector[PatternStateC] new_states
    cdef int nr_predicate = len(py_predicates)
    for i in range(states.size()):
        if states[i].pattern.nr_py >= 1:
            update_predicate_cache(cached_py_predicates,
                states[i].pattern, token, py_predicates)
        action = get_action(states[i], token.c, extra_attrs,
                            cached_py_predicates)
        if action == REJECT:
            continue
        # Keep only a subset of states (the active ones). Index q is the
        # states which are still alive. If we reject a state, we overwrite
        # it in the states list, because q doesn't advance.
        state = states[i]
        states[q] = state
        while action in (RETRY, RETRY_ADVANCE, RETRY_EXTEND):
            if action == RETRY_EXTEND:
                # This handles the 'extend'
                new_states.push_back(
                    PatternStateC(pattern=states[q].pattern, start=state.start,
                                  length=state.length+1))
            if action == RETRY_ADVANCE:
                # This handles the 'advance'
                new_states.push_back(
                    PatternStateC(pattern=states[q].pattern+1, start=state.start,
                                  length=state.length+1))
            states[q].pattern += 1
            if states[q].pattern.nr_py != 0:
                update_predicate_cache(cached_py_predicates,
                    states[q].pattern, token, py_predicates)
            action = get_action(states[q], token.c, extra_attrs,
                                cached_py_predicates)
        if action == REJECT:
            pass
        elif action == ADVANCE:
            states[q].pattern += 1
            states[q].length += 1
            q += 1
        else:
            ent_id = get_ent_id(state.pattern)
            if action == MATCH:
                matches.push_back(
                    MatchC(pattern_id=ent_id, start=state.start,
                            length=state.length+1))
            elif action == MATCH_DOUBLE:
                # push match without last token if length > 0
                if state.length > 0:
                    matches.push_back(
                        MatchC(pattern_id=ent_id, start=state.start,
                                length=state.length))
                # push match with last token
                matches.push_back(
                    MatchC(pattern_id=ent_id, start=state.start,
                            length=state.length+1))
            elif action == MATCH_REJECT:
                matches.push_back(
                    MatchC(pattern_id=ent_id, start=state.start,
                            length=state.length))
            elif action == MATCH_EXTEND:
                matches.push_back(
                    MatchC(pattern_id=ent_id, start=state.start,
                           length=state.length))
                states[q].length += 1
                q += 1
    states.resize(q)
    for i in range(new_states.size()):
        states.push_back(new_states[i])


cdef int update_predicate_cache(char* cache,
        const TokenPatternC* pattern, Token token, predicates) except -1:
    # If the state references any extra predicates, check whether they match.
    # These are cached, so that we don't call these potentially expensive
    # Python functions more than we need to.
    for i in range(pattern.nr_py):
        index = pattern.py_predicates[i]
        if cache[index] == 0:
            predicate = predicates[index]
            result = predicate(token)
            if result is True:
                cache[index] = 1
            elif result is False:
                cache[index] = -1
            elif result is None:
                pass
            else:
                raise ValueError(Errors.E125.format(value=result))


cdef void finish_states(vector[MatchC]& matches, vector[PatternStateC]& states) except *:
    """Handle states that end in zero-width patterns."""
    cdef PatternStateC state
    for i in range(states.size()):
        state = states[i]
        while get_quantifier(state) in (ZERO_PLUS, ZERO_ONE):
            is_final = get_is_final(state)
            if is_final:
                ent_id = get_ent_id(state.pattern)
                matches.push_back(
                    MatchC(pattern_id=ent_id, start=state.start, length=state.length))
                break
            else:
                state.pattern += 1


cdef action_t get_action(PatternStateC state,
        const TokenC* token, const attr_t* extra_attrs,
        const char* predicate_matches) nogil:
    """We need to consider:
    a) Does the token match the specification? [Yes, No]
    b) What's the quantifier? [1, 0+, ?]
    c) Is this the last specification? [final, non-final]

    We can transition in the following ways:
    a) Do we emit a match?
    b) Do we add a state with (next state, next token)?
    c) Do we add a state with (next state, same token)?
    d) Do we add a state with (same state, next token)?

    We'll code the actions as boolean strings, so 0000 means no to all 4,
    1000 means match but no states added, etc.

    1:
      Yes, final:
        1000
      Yes, non-final:
        0100
      No, final:
        0000
      No, non-final
        0000
    0+:
      Yes, final:
        1001
      Yes, non-final:
        0011
      No, final:
        1000 (note: Don't include last token!)
      No, non-final:
        0010
    ?:
      Yes, final:
        1000
      Yes, non-final:
        0100
      No, final:
        1000 (note: Don't include last token!)
      No, non-final:
        0010

    Possible combinations:  1000, 0100, 0000, 1001, 0110, 0011, 0010,

    We'll name the bits "match", "advance", "retry", "extend"
    REJECT = 0000
    MATCH = 1000
    ADVANCE = 0100
    RETRY = 0010
    MATCH_EXTEND = 1001
    RETRY_ADVANCE = 0110
    RETRY_EXTEND = 0011
    MATCH_REJECT = 2000 # Match, but don't include last token
    MATCH_DOUBLE = 3000 # Match both with and without last token

    Problem: If a quantifier is matching, we're adding a lot of open partials
    """
    cdef char is_match
    is_match = get_is_match(state, token, extra_attrs, predicate_matches)
    quantifier = get_quantifier(state)
    is_final = get_is_final(state)
    if quantifier == ZERO:
        is_match = not is_match
        quantifier = ONE
    if quantifier == ONE:
      if is_match and is_final:
          # Yes, final: 1000
          return MATCH
      elif is_match and not is_final:
          # Yes, non-final: 0100
          return ADVANCE
      elif not is_match and is_final:
          # No, final: 0000
          return REJECT
      else:
          return REJECT
    elif quantifier == ZERO_PLUS:
      if is_match and is_final:
          # Yes, final: 1001
          return MATCH_EXTEND
      elif is_match and not is_final:
          # Yes, non-final: 0011
          return RETRY_EXTEND
      elif not is_match and is_final:
          # No, final 2000 (note: Don't include last token!)
          return MATCH_REJECT
      else:
          # No, non-final 0010
          return RETRY
    elif quantifier == ZERO_ONE:
      if is_match and is_final:
          # Yes, final: 3000
          # To cater for a pattern ending in "?", we need to add
          # a match both with and without the last token
          return MATCH_DOUBLE
      elif is_match and not is_final:
          # Yes, non-final: 0110
          # We need both branches here, consider a pair like:
          # pattern: .?b string: b
          # If we 'ADVANCE' on the .?, we miss the match.
          return RETRY_ADVANCE
      elif not is_match and is_final:
          # No, final 2000 (note: Don't include last token!)
          return MATCH_REJECT
      else:
          # No, non-final 0010
          return RETRY


cdef char get_is_match(PatternStateC state,
        const TokenC* token, const attr_t* extra_attrs,
        const char* predicate_matches) nogil:
    for i in range(state.pattern.nr_py):
        if predicate_matches[state.pattern.py_predicates[i]] == -1:
            return 0
    spec = state.pattern
    if spec.nr_attr > 0:
        for attr in spec.attrs[:spec.nr_attr]:
            if get_token_attr(token, attr.attr) != attr.value:
                return 0
    for i in range(spec.nr_extra_attr):
        if spec.extra_attrs[i].value != extra_attrs[spec.extra_attrs[i].index]:
            return 0
    return True


cdef char get_is_final(PatternStateC state) nogil:
    if state.pattern[1].nr_attr == 0 and state.pattern[1].attrs != NULL:
        id_attr = state.pattern[1].attrs[0]
        if id_attr.attr != ID:
            with gil:
                raise ValueError(Errors.E074.format(attr=ID, bad_attr=id_attr.attr))
        return 1
    else:
        return 0


cdef char get_quantifier(PatternStateC state) nogil:
    return state.pattern.quantifier


cdef TokenPatternC* init_pattern(Pool mem, attr_t entity_id, object token_specs) except NULL:
    pattern = <TokenPatternC*>mem.alloc(len(token_specs) + 1, sizeof(TokenPatternC))
    cdef int i, index
    for i, (quantifier, spec, extensions, predicates) in enumerate(token_specs):
        pattern[i].quantifier = quantifier
        # Ensure attrs refers to a null pointer if nr_attr == 0
        if len(spec) > 0:
            pattern[i].attrs = <AttrValueC*>mem.alloc(len(spec), sizeof(AttrValueC))
        pattern[i].nr_attr = len(spec)
        for j, (attr, value) in enumerate(spec):
            pattern[i].attrs[j].attr = attr
            pattern[i].attrs[j].value = value
        if len(extensions) > 0:
            pattern[i].extra_attrs = <IndexValueC*>mem.alloc(len(extensions), sizeof(IndexValueC))
        for j, (index, value) in enumerate(extensions):
            pattern[i].extra_attrs[j].index = index
            pattern[i].extra_attrs[j].value = value
        pattern[i].nr_extra_attr = len(extensions)
        if len(predicates) > 0:
            pattern[i].py_predicates = <int32_t*>mem.alloc(len(predicates), sizeof(int32_t))
        for j, index in enumerate(predicates):
            pattern[i].py_predicates[j] = index
        pattern[i].nr_py = len(predicates)
        pattern[i].key = hash64(pattern[i].attrs, pattern[i].nr_attr * sizeof(AttrValueC), 0)
    i = len(token_specs)
    # Even though here, nr_attr == 0, we're storing the ID value in attrs[0] (bug-prone, thread carefully!)
    pattern[i].attrs = <AttrValueC*>mem.alloc(2, sizeof(AttrValueC))
    pattern[i].attrs[0].attr = ID
    pattern[i].attrs[0].value = entity_id
    pattern[i].nr_attr = 0
    pattern[i].nr_extra_attr = 0
    pattern[i].nr_py = 0
    return pattern


cdef attr_t get_ent_id(const TokenPatternC* pattern) nogil:
    # There have been a few bugs here. We used to have two functions,
    # get_ent_id and get_pattern_key that tried to do the same thing. These
    # are now unified to try to solve the "ghost match" problem.
    # Below is the previous implementation of get_ent_id and the comment on it,
    # preserved for reference while we figure out whether the heisenbug in the
    # matcher is resolved.
    #
    #
    #     cdef attr_t get_ent_id(const TokenPatternC* pattern) nogil:
    #         # The code was originally designed to always have pattern[1].attrs.value
    #         # be the ent_id when we get to the end of a pattern. However, Issue #2671
    #         # showed this wasn't the case when we had a reject-and-continue before a
    #         # match.
    #         # The patch to #2671 was wrong though, which came up in #3839.
    #         while pattern.attrs.attr != ID:
    #             pattern += 1
    #         return pattern.attrs.value
    while pattern.nr_attr != 0 or pattern.nr_extra_attr != 0 or pattern.nr_py != 0 \
            or pattern.quantifier != ZERO:
        pattern += 1
    id_attr = pattern[0].attrs[0]
    if id_attr.attr != ID:
        with gil:
            raise ValueError(Errors.E074.format(attr=ID, bad_attr=id_attr.attr))
    return id_attr.value


def _preprocess_pattern(token_specs, string_store, extensions_table, extra_predicates):
    """This function interprets the pattern, converting the various bits of
    syntactic sugar before we compile it into a struct with init_pattern.

    We need to split the pattern up into three parts:
    * Normal attribute/value pairs, which are stored on either the token or lexeme,
        can be handled directly.
    * Extension attributes are handled specially, as we need to prefetch the
        values from Python for the doc before we begin matching.
    * Extra predicates also call Python functions, so we have to create the
        functions and store them. So we store these specially as well.
    * Extension attributes that have extra predicates are stored within the
        extra_predicates.
    """
    tokens = []
    for spec in token_specs:
        if not spec:
            # Signifier for 'any token'
            tokens.append((ONE, [(NULL_ATTR, 0)], [], []))
            continue
        if not isinstance(spec, dict):
            raise ValueError(Errors.E154.format())
        ops = _get_operators(spec)
        attr_values = _get_attr_values(spec, string_store)
        extensions = _get_extensions(spec, string_store, extensions_table)
        predicates = _get_extra_predicates(spec, extra_predicates)
        for op in ops:
            tokens.append((op, list(attr_values), list(extensions), list(predicates)))
    return tokens


def _get_attr_values(spec, string_store):
    attr_values = []
    for attr, value in spec.items():
        if isinstance(attr, basestring):
            attr = attr.upper()
            if attr == '_':
                continue
            elif attr == "OP":
                continue
            if attr == "TEXT":
                attr = "ORTH"
<<<<<<< HEAD
=======
            if attr == "IS_SENT_START":
                attr = "SENT_START"
            if attr not in TOKEN_PATTERN_SCHEMA["items"]["properties"]:
                raise ValueError(Errors.E152.format(attr=attr))
>>>>>>> e5323253
            attr = IDS.get(attr)
        if isinstance(value, basestring):
            value = string_store.add(value)
        elif isinstance(value, bool):
            value = int(value)
        elif isinstance(value, int):
            pass
        elif isinstance(value, dict):
            continue
        else:
            raise ValueError(Errors.E153.format(vtype=type(value).__name__))
        if attr is not None:
            attr_values.append((attr, value))
        else:
            # should be caught in validation
            raise ValueError(Errors.E152.format(attr=attr))
    return attr_values


# These predicate helper classes are used to match the REGEX, IN, >= etc
# extensions to the matcher introduced in #3173.

class _RegexPredicate(object):
    operators = ("REGEX",)

    def __init__(self, i, attr, value, predicate, is_extension=False):
        self.i = i
        self.attr = attr
        self.value = re.compile(value)
        self.predicate = predicate
        self.is_extension = is_extension
        self.key = (attr, self.predicate, srsly.json_dumps(value, sort_keys=True))
        if self.predicate not in self.operators:
            raise ValueError(Errors.E126.format(good=self.operators, bad=self.predicate))

    def __call__(self, Token token):
        if self.is_extension:
            value = token._.get(self.attr)
        else:
            value = token.vocab.strings[get_token_attr(token.c, self.attr)]
        return bool(self.value.search(value))


class _SetMemberPredicate(object):
    operators = ("IN", "NOT_IN")

    def __init__(self, i, attr, value, predicate, is_extension=False):
        self.i = i
        self.attr = attr
        self.value = set(get_string_id(v) for v in value)
        self.predicate = predicate
        self.is_extension = is_extension
        self.key = (attr, self.predicate, srsly.json_dumps(value, sort_keys=True))
        if self.predicate not in self.operators:
            raise ValueError(Errors.E126.format(good=self.operators, bad=self.predicate))

    def __call__(self, Token token):
        if self.is_extension:
            value = get_string_id(token._.get(self.attr))
        else:
            value = get_token_attr(token.c, self.attr)
        if self.predicate == "IN":
            return value in self.value
        else:
            return value not in self.value

    def __repr__(self):
        return repr(("SetMemberPredicate", self.i, self.attr, self.value, self.predicate))


class _ComparisonPredicate(object):
    operators = ("==", "!=", ">=", "<=", ">", "<")

    def __init__(self, i, attr, value, predicate, is_extension=False):
        self.i = i
        self.attr = attr
        self.value = value
        self.predicate = predicate
        self.is_extension = is_extension
        self.key = (attr, self.predicate, srsly.json_dumps(value, sort_keys=True))
        if self.predicate not in self.operators:
            raise ValueError(Errors.E126.format(good=self.operators, bad=self.predicate))

    def __call__(self, Token token):
        if self.is_extension:
            value = token._.get(self.attr)
        else:
            value = get_token_attr(token.c, self.attr)
        if self.predicate == "==":
            return value == self.value
        if self.predicate == "!=":
            return value != self.value
        elif self.predicate == ">=":
            return value >= self.value
        elif self.predicate == "<=":
            return value <= self.value
        elif self.predicate == ">":
            return value > self.value
        elif self.predicate == "<":
            return value < self.value


def _get_extra_predicates(spec, extra_predicates):
    predicate_types = {
        "REGEX": _RegexPredicate,
        "IN": _SetMemberPredicate,
        "NOT_IN": _SetMemberPredicate,
        "==": _ComparisonPredicate,
        ">=": _ComparisonPredicate,
        "<=": _ComparisonPredicate,
        ">": _ComparisonPredicate,
        "<": _ComparisonPredicate,
    }
    seen_predicates = {pred.key: pred.i for pred in extra_predicates}
    output = []
    for attr, value in spec.items():
        if isinstance(attr, basestring):
            if attr == "_":
                output.extend(
                    _get_extension_extra_predicates(
                        value, extra_predicates, predicate_types,
                        seen_predicates))
                continue
            elif attr.upper() == "OP":
                continue
            if attr.upper() == "TEXT":
                attr = "ORTH"
            attr = IDS.get(attr.upper())
        if isinstance(value, dict):
            for type_, cls in predicate_types.items():
                if type_ in value:
                    predicate = cls(len(extra_predicates), attr, value[type_], type_)
                    # Don't create a redundant predicates.
                    # This helps with efficiency, as we're caching the results.
                    if predicate.key in seen_predicates:
                        output.append(seen_predicates[predicate.key])
                    else:
                        extra_predicates.append(predicate)
                        output.append(predicate.i)
                        seen_predicates[predicate.key] = predicate.i
    return output


def _get_extension_extra_predicates(spec, extra_predicates, predicate_types,
        seen_predicates):
    output = []
    for attr, value in spec.items():
        if isinstance(value, dict):
            for type_, cls in predicate_types.items():
                if type_ in value:
                    key = (attr, type_, srsly.json_dumps(value[type_], sort_keys=True))
                    if key in seen_predicates:
                        output.append(seen_predicates[key])
                    else:
                        predicate = cls(len(extra_predicates), attr, value[type_], type_,
                                        is_extension=True)
                        extra_predicates.append(predicate)
                        output.append(predicate.i)
                        seen_predicates[key] = predicate.i
    return output


def _get_operators(spec):
    # Support 'syntactic sugar' operator '+', as combination of ONE, ZERO_PLUS
    lookup = {"*": (ZERO_PLUS,), "+": (ONE, ZERO_PLUS),
              "?": (ZERO_ONE,), "1": (ONE,), "!": (ZERO,)}
    # Fix casing
    spec = {key.upper(): values for key, values in spec.items()
            if isinstance(key, basestring)}
    if "OP" not in spec:
        return (ONE,)
    elif spec["OP"] in lookup:
        return lookup[spec["OP"]]
    else:
        keys = ", ".join(lookup.keys())
        raise ValueError(Errors.E011.format(op=spec["OP"], opts=keys))


def _get_extensions(spec, string_store, name2index):
    attr_values = []
    if not isinstance(spec.get("_", {}), dict):
        raise ValueError(Errors.E154.format())
    for name, value in spec.get("_", {}).items():
        if isinstance(value, dict):
            # Handle predicates (e.g. "IN", in the extra_predicates, not here.
            continue
        if isinstance(value, basestring):
            value = string_store.add(value)
        if name not in name2index:
            name2index[name] = len(name2index)
        attr_values.append((name2index[name], value))
    return attr_values<|MERGE_RESOLUTION|>--- conflicted
+++ resolved
@@ -664,13 +664,8 @@
                 continue
             if attr == "TEXT":
                 attr = "ORTH"
-<<<<<<< HEAD
-=======
             if attr == "IS_SENT_START":
                 attr = "SENT_START"
-            if attr not in TOKEN_PATTERN_SCHEMA["items"]["properties"]:
-                raise ValueError(Errors.E152.format(attr=attr))
->>>>>>> e5323253
             attr = IDS.get(attr)
         if isinstance(value, basestring):
             value = string_store.add(value)
