from cymem.cymem cimport Pool
from libcpp.vector cimport vector
from murmurhash.mrmr cimport hash64
from preshed.maps cimport PreshMap

from .morphology cimport Morphology
from .strings cimport StringStore
from .structs cimport LexemeC, TokenC
from .typedefs cimport attr_t, hash_t


cdef LexemeC EMPTY_LEXEME


cdef union LexemesOrTokens:
    const LexemeC* const* lexemes
    const TokenC* tokens


cdef struct _Cached:
    LexemesOrTokens data
    bint is_lex
    int length


cdef class Vocab:
    cdef Pool mem
    cdef readonly StringStore strings
    cdef public Morphology morphology
    cdef public object _vectors
    cdef public object _lookups
    cdef public object writing_system
    cdef public object get_noun_chunks
    cdef readonly int length
    cdef public object lex_attr_getters
    cdef public object cfg

    cdef const LexemeC* get(self, str string) except NULL
    cdef const LexemeC* get_by_orth(self, attr_t orth) except NULL
    cdef const TokenC* make_fused_token(self, substrings) except NULL

<<<<<<< HEAD
    cdef const LexemeC* _new_lexeme(self, str string) except NULL
    cdef int _add_lex_to_vocab(self, hash_t key, const LexemeC* lex) except -1
=======
    cdef const LexemeC* _new_lexeme(self, Pool mem, str string) except NULL
    cdef int _add_lex_to_vocab(self, hash_t key, const LexemeC* lex, bint is_transient) except -1
    cdef const LexemeC* _new_lexeme(self, Pool mem, str string) except NULL
>>>>>>> 2f1e7ed0

    cdef PreshMap _by_orth
    cdef Pool _non_temp_mem
    cdef vector[attr_t] _transient_orths<|MERGE_RESOLUTION|>--- conflicted
+++ resolved
@@ -39,14 +39,9 @@
     cdef const LexemeC* get_by_orth(self, attr_t orth) except NULL
     cdef const TokenC* make_fused_token(self, substrings) except NULL
 
-<<<<<<< HEAD
-    cdef const LexemeC* _new_lexeme(self, str string) except NULL
-    cdef int _add_lex_to_vocab(self, hash_t key, const LexemeC* lex) except -1
-=======
     cdef const LexemeC* _new_lexeme(self, Pool mem, str string) except NULL
     cdef int _add_lex_to_vocab(self, hash_t key, const LexemeC* lex, bint is_transient) except -1
     cdef const LexemeC* _new_lexeme(self, Pool mem, str string) except NULL
->>>>>>> 2f1e7ed0
 
     cdef PreshMap _by_orth
     cdef Pool _non_temp_mem
