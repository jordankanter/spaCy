# cython: infer_types=True
# cython: cdivision=True
# cython: boundscheck=False
# coding: utf-8
from __future__ import unicode_literals, print_function

from collections import OrderedDict
import ujson
import json
import numpy
cimport cython.parallel
import cytoolz
import numpy.random
cimport numpy as np
from cpython.ref cimport PyObject, Py_XDECREF
from cpython.exc cimport PyErr_CheckSignals, PyErr_SetFromErrno
from libc.math cimport exp
from libcpp.vector cimport vector
from libc.string cimport memset, memcpy
from libc.stdlib cimport calloc, free
from cymem.cymem cimport Pool
from thinc.typedefs cimport weight_t, class_t, hash_t
from thinc.extra.search cimport Beam
from thinc.api import chain, clone
from thinc.v2v import Model, Maxout, Affine
from thinc.misc import LayerNorm
from thinc.neural.ops import CupyOps
from thinc.neural.util import get_array_module
from thinc.linalg cimport Vec, VecVec
from thinc cimport openblas


from .._ml import zero_init, PrecomputableAffine, Tok2Vec, flatten
from .._ml import link_vectors_to_models, create_default_optimizer
from ..compat import json_dumps, copy_array
from ..tokens.doc cimport Doc
from ..gold cimport GoldParse
from ..errors import Errors, TempErrors
from .. import util
from .stateclass cimport StateClass
from ._state cimport StateC
from .transition_system cimport Transition
from . import _beam_utils, nonproj


def get_templates(*args, **kwargs):
    return []


DEBUG = False


def set_debug(val):
    global DEBUG
    DEBUG = val


cdef class precompute_hiddens:
    """Allow a model to be "primed" by pre-computing input features in bulk.

    This is used for the parser, where we want to take a batch of documents,
    and compute vectors for each (token, position) pair. These vectors can then
    be reused, especially for beam-search.

    Let's say we're using 12 features for each state, e.g. word at start of
    buffer, three words on stack, their children, etc. In the normal arc-eager
    system, a document of length N is processed in 2*N states. This means we'll
    create 2*N*12 feature vectors --- but if we pre-compute, we only need
    N*12 vector computations. The saving for beam-search is much better:
    if we have a beam of k, we'll normally make 2*N*12*K computations --
    so we can save the factor k. This also gives a nice CPU/GPU division:
    we can do all our hard maths up front, packed into large multiplications,
    and do the hard-to-program parsing on the CPU.
    """
    cdef int nF, nO, nP
    cdef bint _is_synchronized
    cdef public object ops
    cdef np.ndarray _features
    cdef np.ndarray _cached
    cdef np.ndarray bias
    cdef object _cuda_stream
    cdef object _bp_hiddens

    def __init__(self, batch_size, tokvecs, lower_model, cuda_stream=None,
                 drop=0.):
        gpu_cached, bp_features = lower_model.begin_update(tokvecs, drop=drop)
        cdef np.ndarray cached
        if not isinstance(gpu_cached, numpy.ndarray):
            # Note the passing of cuda_stream here: it lets
            # cupy make the copy asynchronously.
            # We then have to block before first use.
            cached = gpu_cached.get(stream=cuda_stream)
        else:
            cached = gpu_cached
        if not isinstance(lower_model.b, numpy.ndarray):
            self.bias = lower_model.b.get()
        else:
            self.bias = lower_model.b
        self.nF = cached.shape[1]
        self.nP = getattr(lower_model, 'nP', 1)
        self.nO = cached.shape[2]
        self.ops = lower_model.ops
        self._is_synchronized = False
        self._cuda_stream = cuda_stream
        self._cached = cached
        self._bp_hiddens = bp_features

    cdef const float* get_feat_weights(self) except NULL:
        if not self._is_synchronized and self._cuda_stream is not None:
            self._cuda_stream.synchronize()
            self._is_synchronized = True
        return <float*>self._cached.data

    def __call__(self, X):
        return self.begin_update(X)[0]

    def begin_update(self, token_ids, drop=0.):
        cdef np.ndarray state_vector = numpy.zeros(
            (token_ids.shape[0], self.nO, self.nP), dtype='f')
        # This is tricky, but (assuming GPU available);
        # - Input to forward on CPU
        # - Output from forward on CPU
        # - Input to backward on GPU!
        # - Output from backward on GPU
        bp_hiddens = self._bp_hiddens

        feat_weights = self.get_feat_weights()
        cdef int[:, ::1] ids = token_ids
        sum_state_features(<float*>state_vector.data,
            feat_weights, &ids[0,0],
            token_ids.shape[0], self.nF, self.nO*self.nP)
        state_vector += self.bias
        state_vector, bp_nonlinearity = self._nonlinearity(state_vector)

        def backward(d_state_vector_ids, sgd=None):
            d_state_vector, token_ids = d_state_vector_ids
            d_state_vector = bp_nonlinearity(d_state_vector, sgd)
            # This will usually be on GPU
            if not isinstance(d_state_vector, self.ops.xp.ndarray):
                d_state_vector = self.ops.xp.array(d_state_vector)
            d_tokens = bp_hiddens((d_state_vector, token_ids), sgd)
            return d_tokens
        return state_vector, backward

    def _nonlinearity(self, state_vector):
        if self.nP == 1:
            state_vector = state_vector.reshape(state_vector.shape[:-1])
            mask = state_vector >= 0.
            state_vector *= mask
        else:
            state_vector, mask = self.ops.maxout(state_vector)

        def backprop_nonlinearity(d_best, sgd=None):
            if self.nP == 1:
                d_best *= mask
                d_best = d_best.reshape((d_best.shape + (1,)))
                return d_best
            else:
                return self.ops.backprop_maxout(d_best, mask, self.nP)
        return state_vector, backprop_nonlinearity


cdef void sum_state_features(float* output,
        const float* cached, const int* token_ids, int B, int F, int O) nogil:
    cdef int idx, b, f, i
    cdef const float* feature
    padding = cached
    cached += F * O
    cdef int id_stride = F*O
    cdef float one = 1.
    for b in range(B):
        for f in range(F):
            if token_ids[f] < 0:
                feature = &padding[f*O]
            else:
                idx = token_ids[f] * id_stride + f*O
                feature = &cached[idx]
            openblas.simple_axpy(&output[b*O], O,
                feature, one)
        token_ids += F


cdef void cpu_log_loss(float* d_scores,
        const float* costs, const int* is_valid, const float* scores,
        int O) nogil:
    """Do multi-label log loss"""
    cdef double max_, gmax, Z, gZ
    best = arg_max_if_gold(scores, costs, is_valid, O)
    guess = arg_max_if_valid(scores, is_valid, O)
    Z = 1e-10
    gZ = 1e-10
    max_ = scores[guess]
    gmax = scores[best]
    for i in range(O):
        if is_valid[i]:
            Z += exp(scores[i] - max_)
            if costs[i] <= costs[best]:
                gZ += exp(scores[i] - gmax)
    for i in range(O):
        if not is_valid[i]:
            d_scores[i] = 0.
        elif costs[i] <= costs[best]:
            d_scores[i] = (exp(scores[i]-max_) / Z) - (exp(scores[i]-gmax)/gZ)
        else:
            d_scores[i] = exp(scores[i]-max_) / Z


cdef void cpu_regression_loss(float* d_scores,
        const float* costs, const int* is_valid, const float* scores,
        int O) nogil:
    cdef float eps = 2.
    best = arg_max_if_gold(scores, costs, is_valid, O)
    for i in range(O):
        if not is_valid[i]:
            d_scores[i] = 0.
        elif scores[i] < scores[best]:
            d_scores[i] = 0.
        else:
            # I doubt this is correct?
            # Looking for something like Huber loss
            diff = scores[i] - -costs[i]
            if diff > eps:
                d_scores[i] = eps
            elif diff < -eps:
                d_scores[i] = -eps
            else:
                d_scores[i] = diff


def _collect_states(beams):
    cdef StateClass state
    cdef Beam beam
    states = []
    for beam in beams:
        state = StateClass.borrow(<StateC*>beam.at(0))
        states.append(state)
    return states


cdef class Parser:
    """
    Base class of the DependencyParser and EntityRecognizer.
    """
    @classmethod
    def Model(cls, nr_class, **cfg):
        depth = util.env_opt('parser_hidden_depth', cfg.get('hidden_depth', 1))
        if depth != 1:
            raise ValueError(TempErrors.T004.format(value=depth))
        parser_maxout_pieces = util.env_opt('parser_maxout_pieces',
                                            cfg.get('maxout_pieces', 2))
        token_vector_width = util.env_opt('token_vector_width',
                                           cfg.get('token_vector_width', 128))
        hidden_width = util.env_opt('hidden_width', cfg.get('hidden_width', 128))
        embed_size = util.env_opt('embed_size', cfg.get('embed_size', 5000))
        hist_size = util.env_opt('history_feats', cfg.get('hist_size', 0))
        hist_width = util.env_opt('history_width', cfg.get('hist_width', 0))
        if hist_size != 0:
            raise ValueError(TempErrors.T005.format(value=hist_size))
        if hist_width != 0:
            raise ValueError(TempErrors.T006.format(value=hist_width))
        pretrained_vectors = cfg.get('pretrained_vectors', None)
        tok2vec = Tok2Vec(token_vector_width, embed_size,
                          pretrained_vectors=pretrained_vectors)
        tok2vec = chain(tok2vec, flatten)
        lower = PrecomputableAffine(hidden_width,
                    nF=cls.nr_feature, nI=token_vector_width,
                    nP=parser_maxout_pieces)
        lower.nP = parser_maxout_pieces

        with Model.use_device('cpu'):
            upper = chain(
                clone(Maxout(hidden_width, hidden_width), depth-1),
                zero_init(Affine(nr_class, hidden_width, drop_factor=0.0))
            )

        cfg = {
            'nr_class': nr_class,
            'hidden_depth': depth,
            'token_vector_width': token_vector_width,
            'hidden_width': hidden_width,
            'maxout_pieces': parser_maxout_pieces,
            'pretrained_vectors': pretrained_vectors,
            'hist_size': hist_size,
            'hist_width': hist_width
        }
        return (tok2vec, lower, upper), cfg

    def create_optimizer(self):
        return create_default_optimizer(self.model[0].ops,
                                        **self.cfg.get('optimizer', {}))

    def __init__(self, Vocab vocab, moves=True, model=True, **cfg):
        """Create a Parser.

        vocab (Vocab): The vocabulary object. Must be shared with documents
            to be processed. The value is set to the `.vocab` attribute.
        moves (TransitionSystem): Defines how the parse-state is created,
            updated and evaluated. The value is set to the .moves attribute
            unless True (default), in which case a new instance is created with
            `Parser.Moves()`.
        model (object): Defines how the parse-state is created, updated and
            evaluated. The value is set to the .model attribute. If set to True
            (default), a new instance will be created with `Parser.Model()`
            in parser.begin_training(), parser.from_disk() or parser.from_bytes().
        **cfg: Arbitrary configuration parameters. Set to the `.cfg` attribute
        """
        self.vocab = vocab
        if moves is True:
            self.moves = self.TransitionSystem(self.vocab.strings)
        else:
            self.moves = moves
        if 'beam_width' not in cfg:
            cfg['beam_width'] = util.env_opt('beam_width', 1)
        if 'beam_density' not in cfg:
            cfg['beam_density'] = util.env_opt('beam_density', 0.0)
        cfg.setdefault('cnn_maxout_pieces', 3)
        self.cfg = cfg
        self.model = model
        self._multitasks = []

    def __reduce__(self):
        return (Parser, (self.vocab, self.moves, self.model), None, None)

    def __call__(self, Doc doc, beam_width=None, beam_density=None):
        """Apply the parser or entity recognizer, setting the annotations onto
        the `Doc` object.

        doc (Doc): The document to be processed.
        """
        if beam_width is None:
            beam_width = self.cfg.get('beam_width', 1)
        if beam_density is None:
            beam_density = self.cfg.get('beam_density', 0.0)
        cdef Beam beam
        if beam_width == 1:
            states, tokvecs = self.parse_batch([doc])
            self.set_annotations([doc], states, tensors=tokvecs)
            return doc
        else:
            beams, tokvecs = self.beam_parse([doc],
                                beam_width=beam_width,
                                beam_density=beam_density)
            beam = beams[0]
            output = self.moves.get_beam_annot(beam)
            state = StateClass.borrow(<StateC*>beam.at(0))
            self.set_annotations([doc], [state], tensors=tokvecs)
            _cleanup(beam)
            return output

    def pipe(self, docs, int batch_size=256, int n_threads=2,
             beam_width=None, beam_density=None):
        """Process a stream of documents.

        stream: The sequence of documents to process.
        batch_size (int): Number of documents to accumulate into a working set.
        n_threads (int): The number of threads with which to work on the buffer
            in parallel.
        YIELDS (Doc): Documents, in order.
        """
        if beam_width is None:
            beam_width = self.cfg.get('beam_width', 1)
        if beam_density is None:
            beam_density = self.cfg.get('beam_density', 0.0)
        cdef Doc doc
        for batch in cytoolz.partition_all(batch_size, docs):
            batch_in_order = list(batch)
            by_length = sorted(batch_in_order, key=lambda doc: len(doc))
            batch_beams = []
            for subbatch in cytoolz.partition_all(8, by_length):
                subbatch = list(subbatch)
                if beam_width == 1:
                    parse_states, tokvecs = self.parse_batch(subbatch)
                    beams = []
                else:
                    beams, tokvecs = self.beam_parse(subbatch,
                                        beam_width=beam_width,
                                        beam_density=beam_density)
                    parse_states = _collect_states(beams)
                self.set_annotations(subbatch, parse_states, tensors=None)
                for beam in beams:
                    _cleanup(beam)
            for doc in batch_in_order:
                yield doc

    def parse_batch(self, docs):
        cdef:
            precompute_hiddens state2vec
            Pool mem
            const float* feat_weights
            StateC* st
            StateClass stcls
            vector[StateC*] states
            int guess, nr_class, nr_feat, nr_piece, nr_dim, nr_state, nr_step
            int j
        if isinstance(docs, Doc):
            docs = [docs]

        cuda_stream = util.get_cuda_stream()
        (tokvecs, bp_tokvecs), state2vec, vec2scores = self.get_batch_model(
            docs, cuda_stream, 0.0)
        nr_state = len(docs)
        nr_class = self.moves.n_moves
        nr_dim = tokvecs.shape[1]
        nr_feat = self.nr_feature
        nr_piece = state2vec.nP

        state_objs = self.moves.init_batch(docs)
        for stcls in state_objs:
            if not stcls.c.is_final():
                states.push_back(stcls.c)

        feat_weights = state2vec.get_feat_weights()
        cdef int i
        cdef np.ndarray hidden_weights = numpy.ascontiguousarray(
            vec2scores._layers[-1].W.T)
        cdef np.ndarray hidden_bias = vec2scores._layers[-1].b

        hW = <float*>hidden_weights.data
        hb = <float*>hidden_bias.data
        bias = <float*>state2vec.bias.data
        cdef int nr_hidden = hidden_weights.shape[0]
        cdef int nr_task = states.size()
        with nogil:
            self._parseC(&states[0], nr_task, feat_weights, bias, hW, hb,
                nr_class, nr_hidden, nr_feat, nr_piece)
        PyErr_CheckSignals()
        tokvecs = self.model[0].ops.unflatten(tokvecs,
                                    [len(doc) for doc in docs])
        return state_objs, tokvecs

    cdef void _parseC(self, StateC** states, int nr_task, 
            const float* feat_weights, const float* bias,
            const float* hW, const float* hb,
            int nr_class, int nr_hidden, int nr_feat, int nr_piece) nogil:
        token_ids = <int*>calloc(nr_feat, sizeof(int))
        is_valid = <int*>calloc(nr_class, sizeof(int))
        vectors = <float*>calloc(nr_hidden * nr_task, sizeof(float))
        unmaxed = <float*>calloc(nr_hidden * nr_piece, sizeof(float))
        scores = <float*>calloc(nr_class*nr_task, sizeof(float))
        if not (token_ids and is_valid and vectors and scores):
            with gil:
                PyErr_SetFromErrno(MemoryError)
                PyErr_CheckSignals()
        cdef int nr_todo = nr_task
        cdef int i, j
        cdef vector[StateC*] unfinished
        while nr_todo >= 1:
            memset(vectors, 0, nr_todo * nr_hidden * sizeof(float))
            memset(scores, 0, nr_todo * nr_class * sizeof(float))
            for i in range(nr_todo):
                state = states[i]
                state.set_context_tokens(token_ids, nr_feat)
                memset(unmaxed, 0, nr_hidden * nr_piece * sizeof(float))
                sum_state_features(unmaxed,
                    feat_weights, token_ids, 1, nr_feat, nr_hidden * nr_piece)
                VecVec.add_i(unmaxed,
                    bias, 1., nr_hidden*nr_piece)
                state_vector = &vectors[i*nr_hidden]
                for j in range(nr_hidden):
                    index = j * nr_piece
                    which = Vec.arg_max(&unmaxed[index], nr_piece)
                    state_vector[j] = unmaxed[index + which]
            # Compute hidden-to-output
            openblas.simple_gemm(scores, nr_todo, nr_class,
                vectors, nr_todo, nr_hidden, hW, nr_hidden, nr_class, 0, 0)
            # Add bias
            for i in range(nr_todo):
                VecVec.add_i(&scores[i*nr_class],
                    hb, 1., nr_class)
            # Validate actions, argmax, take action.
            for i in range(nr_todo):
                state = states[i]
                self.moves.set_valid(is_valid, state)
                guess = arg_max_if_valid(&scores[i*nr_class], is_valid, nr_class)
                action = self.moves.c[guess]
                action.do(state, action.label)
                state.push_hist(guess)
                if not state.is_final():
                    unfinished.push_back(state)
            for i in range(unfinished.size()):
                states[i] = unfinished[i]
            nr_todo = unfinished.size()
            unfinished.clear()
        free(token_ids)
        free(is_valid)
        free(vectors)
        free(unmaxed)
        free(scores)

    def beam_parse(self, docs, int beam_width=3, float beam_density=0.001,
            float drop=0.):
        cdef Beam beam
        cdef np.ndarray scores
        cdef Doc doc
        cdef int nr_class = self.moves.n_moves
        cuda_stream = util.get_cuda_stream()
        (tokvecs, bp_tokvecs), state2vec, vec2scores = self.get_batch_model(
            docs, cuda_stream, drop)
        cdef int offset = 0
        cdef int j = 0
        cdef int k

        beams = []
        for doc in docs:
            beam = Beam(nr_class, beam_width, min_density=beam_density)
            beam.initialize(self.moves.init_beam_state, doc.length, doc.c)
            for i in range(beam.width):
                state = <StateC*>beam.at(i)
                state.offset = offset
            offset += len(doc)
            beam.check_done(_check_final_state, NULL)
            beams.append(beam)
        cdef np.ndarray token_ids
        token_ids = numpy.zeros((len(docs) * beam_width, self.nr_feature),
                                 dtype='i', order='C')
        todo = [beam for beam in beams if not beam.is_done]

        cdef int* c_ids
        cdef int nr_feature = self.nr_feature
        cdef int n_states
        while todo:
            todo = [beam for beam in beams if not beam.is_done]
            token_ids.fill(-1)
            c_ids = <int*>token_ids.data
            n_states = 0
            for beam in todo:
                for i in range(beam.size):
                    state = <StateC*>beam.at(i)
                    # This way we avoid having to score finalized states
                    # We do have to take care to keep indexes aligned, though
                    if not state.is_final():
                        state.set_context_tokens(c_ids, nr_feature)
                        c_ids += nr_feature
                        n_states += 1
            if n_states == 0:
                break
            vectors, _ = state2vec.begin_update(token_ids[:n_states], drop)
            scores, _ = vec2scores.begin_update(vectors, drop=drop)
            c_scores = <float*>scores.data
            for beam in todo:
                for i in range(beam.size):
                    state = <StateC*>beam.at(i)
                    if not state.is_final():
                        self.moves.set_valid(beam.is_valid[i], state)
                        memcpy(beam.scores[i], c_scores, nr_class * sizeof(float))
                        c_scores += nr_class
                beam.advance(_transition_state, NULL, <void*>self.moves.c)
                beam.check_done(_check_final_state, NULL)
        tokvecs = self.model[0].ops.unflatten(tokvecs,
                                    [len(doc) for doc in docs])
        return beams, tokvecs

    def update(self, docs, golds, drop=0., sgd=None, losses=None):
        if not any(self.moves.has_gold(gold) for gold in golds):
            return None
<<<<<<< HEAD
        assert len(docs) == len(golds)
        if self.cfg.get('beam_width', 1) >= 2 and numpy.random.random() >= 0.5:
=======
        if len(docs) != len(golds):
            raise ValueError(Errors.E077.format(value='update', n_docs=len(docs),
                                                n_golds=len(golds)))
        # The probability we use beam update, instead of falling back to
        # a greedy update
        beam_update_prob = 1-self.cfg.get('beam_update_prob', 0.5)
        if self.cfg.get('beam_width', 1) >= 2 and numpy.random.random() >= beam_update_prob:
>>>>>>> 8562faeb
            return self.update_beam(docs, golds,
                    self.cfg['beam_width'], self.cfg['beam_density'],
                    drop=drop, sgd=sgd, losses=losses)
        if losses is not None and self.name not in losses:
            losses[self.name] = 0.
        if isinstance(docs, Doc) and isinstance(golds, GoldParse):
            docs = [docs]
            golds = [golds]
        for multitask in self._multitasks:
            multitask.update(docs, golds, drop=drop, sgd=sgd)
        cuda_stream = util.get_cuda_stream()
        # Chop sequences into lengths of this many transitions, to make the
        # batch uniform length.
        cut_gold = numpy.random.choice(range(20, 100))
        states, golds, max_steps = self._init_gold_batch(docs, golds, max_length=cut_gold)
        (tokvecs, bp_tokvecs), state2vec, vec2scores = self.get_batch_model(docs, cuda_stream,
                                                                            drop)
        todo = [(s, g) for (s, g) in zip(states, golds)
                if not s.is_final() and g is not None]
        if not todo:
            return None

        backprops = []
        # Add a padding vector to the d_tokvecs gradient, so that missing
        # values don't affect the real gradient.
        d_tokvecs = state2vec.ops.allocate((tokvecs.shape[0]+1, tokvecs.shape[1]))
        cdef float loss = 0.
        n_steps = 0
        while todo:
            states, golds = zip(*todo)
            token_ids = self.get_token_ids(states)
            vector, bp_vector = state2vec.begin_update(token_ids, drop=0.0)
            if drop != 0:
                mask = vec2scores.ops.get_dropout_mask(vector.shape, drop)
                vector *= mask
            hists = numpy.asarray([st.history for st in states], dtype='i')
            if self.cfg.get('hist_size', 0):
                scores, bp_scores = vec2scores.begin_update((vector, hists), drop=drop)
            else:
                scores, bp_scores = vec2scores.begin_update(vector, drop=drop)

            d_scores = self.get_batch_loss(states, golds, scores)
            d_scores /= len(docs)
            d_vector = bp_scores(d_scores, sgd=sgd)
            if drop != 0:
                d_vector *= mask

            if isinstance(self.model[0].ops, CupyOps) \
            and not isinstance(token_ids, state2vec.ops.xp.ndarray):
                # Move token_ids and d_vector to GPU, asynchronously
                backprops.append((
                    util.get_async(cuda_stream, token_ids),
                    util.get_async(cuda_stream, d_vector),
                    bp_vector
                ))
            else:
                backprops.append((token_ids, d_vector, bp_vector))
            self.transition_batch(states, scores)
            todo = [(st, gold) for (st, gold) in todo
                    if not st.is_final()]
            if losses is not None:
                losses[self.name] += (d_scores**2).sum()
            n_steps += 1
            if n_steps >= max_steps:
                break
        self._make_updates(d_tokvecs,
            bp_tokvecs, backprops, sgd, cuda_stream)

    def update_beam(self, docs, golds, width=None, density=None,
            drop=0., sgd=None, losses=None):
        if not any(self.moves.has_gold(gold) for gold in golds):
            return None
        if not golds:
            return None
        if width is None:
            width = self.cfg.get('beam_width', 2)
        if density is None:
            density = self.cfg.get('beam_density', 0.0)
        if losses is not None and self.name not in losses:
            losses[self.name] = 0.
        lengths = [len(d) for d in docs]
        states = self.moves.init_batch(docs)
        for gold in golds:
            self.moves.preprocess_gold(gold)
        cuda_stream = util.get_cuda_stream()
        (tokvecs, bp_tokvecs), state2vec, vec2scores = self.get_batch_model(
            docs, cuda_stream, drop)
        states_d_scores, backprops, beams = _beam_utils.update_beam(
            self.moves, self.nr_feature, 500, states, golds, state2vec,
            vec2scores, width, density, self.cfg.get('hist_size', 0),
            drop=drop, losses=losses)
        backprop_lower = []
        cdef float batch_size = len(docs)
        for i, d_scores in enumerate(states_d_scores):
            d_scores /= batch_size
            if losses is not None:
                losses[self.name] += (d_scores**2).sum()
            ids, bp_vectors, bp_scores = backprops[i]
            d_vector = bp_scores(d_scores, sgd=sgd)
            if isinstance(self.model[0].ops, CupyOps) \
            and not isinstance(ids, state2vec.ops.xp.ndarray):
                backprop_lower.append((
                    util.get_async(cuda_stream, ids),
                    util.get_async(cuda_stream, d_vector),
                    bp_vectors))
            else:
                backprop_lower.append((ids, d_vector, bp_vectors))
        # Add a padding vector to the d_tokvecs gradient, so that missing
        # values don't affect the real gradient.
        d_tokvecs = state2vec.ops.allocate((tokvecs.shape[0]+1, tokvecs.shape[1]))
        self._make_updates(d_tokvecs, bp_tokvecs, backprop_lower, sgd,
                           cuda_stream)
        cdef Beam beam
        for beam in beams:
            _cleanup(beam)

    def _init_gold_batch(self, whole_docs, whole_golds, min_length=5, max_length=500):
        """Make a square batch, of length equal to the shortest doc. A long
        doc will get multiple states. Let's say we have a doc of length 2*N,
        where N is the shortest doc. We'll make two states, one representing
        long_doc[:N], and another representing long_doc[N:]."""
        cdef:
            StateClass state
            Transition action
        whole_states = self.moves.init_batch(whole_docs)
        max_length = max(min_length, min(max_length, min([len(doc) for doc in whole_docs])))
        max_moves = 0
        states = []
        golds = []
        for doc, state, gold in zip(whole_docs, whole_states, whole_golds):
            gold = self.moves.preprocess_gold(gold)
            if gold is None:
                continue
            oracle_actions = self.moves.get_oracle_sequence(doc, gold)
            start = 0
            while start < len(doc):
                state = state.copy()
                n_moves = 0
                while state.B(0) < start and not state.is_final():
                    action = self.moves.c[oracle_actions.pop(0)]
                    action.do(state.c, action.label)
                    state.c.push_hist(action.clas)
                    n_moves += 1
                has_gold = self.moves.has_gold(gold, start=start,
                                               end=start+max_length)
                if not state.is_final() and has_gold:
                    states.append(state)
                    golds.append(gold)
                    max_moves = max(max_moves, n_moves)
                start += min(max_length, len(doc)-start)
            max_moves = max(max_moves, len(oracle_actions))
        return states, golds, max_moves

    def _make_updates(self, d_tokvecs, bp_tokvecs, backprops, sgd, cuda_stream=None):
        # Tells CUDA to block, so our async copies complete.
        if cuda_stream is not None:
            cuda_stream.synchronize()
        xp = get_array_module(d_tokvecs)
        for ids, d_vector, bp_vector in backprops:
            d_state_features = bp_vector((d_vector, ids), sgd=sgd)
            ids = ids.flatten()
            d_state_features = d_state_features.reshape(
                (ids.size, d_state_features.shape[2]))
            self.model[0].ops.scatter_add(d_tokvecs, ids,
                d_state_features)
        # Padded -- see update()
        bp_tokvecs(d_tokvecs[:-1], sgd=sgd)

    @property
    def move_names(self):
        names = []
        for i in range(self.moves.n_moves):
            name = self.moves.move_name(self.moves.c[i].move, self.moves.c[i].label)
            names.append(name)
        return names

    def get_batch_model(self, docs, stream, dropout):
        tok2vec, lower, upper = self.model
        tokvecs, bp_tokvecs = tok2vec.begin_update(docs, drop=dropout)
        state2vec = precompute_hiddens(len(docs), tokvecs,
                                       lower, stream, drop=0.0)
        return (tokvecs, bp_tokvecs), state2vec, upper

    nr_feature = 8

    def get_token_ids(self, states):
        cdef StateClass state
        cdef int n_tokens = self.nr_feature
        cdef np.ndarray ids = numpy.zeros((len(states), n_tokens),
                                          dtype='i', order='C')
        c_ids = <int*>ids.data
        for i, state in enumerate(states):
            if not state.is_final():
                state.c.set_context_tokens(c_ids, n_tokens)
            c_ids += ids.shape[1]
        return ids

    def transition_batch(self, states, float[:, ::1] scores):
        cdef StateClass state
        cdef int[500] is_valid # TODO: Unhack
        cdef float* c_scores = &scores[0, 0]
        for state in states:
            self.moves.set_valid(is_valid, state.c)
            guess = arg_max_if_valid(c_scores, is_valid, scores.shape[1])
            action = self.moves.c[guess]
            action.do(state.c, action.label)
            c_scores += scores.shape[1]
            state.c.push_hist(guess)

    def get_batch_loss(self, states, golds, float[:, ::1] scores):
        cdef StateClass state
        cdef GoldParse gold
        cdef Pool mem = Pool()
        cdef int i
        is_valid = <int*>mem.alloc(self.moves.n_moves, sizeof(int))
        costs = <float*>mem.alloc(self.moves.n_moves, sizeof(float))
        cdef np.ndarray d_scores = numpy.zeros((len(states), self.moves.n_moves),
                                        dtype='f', order='C')
        c_d_scores = <float*>d_scores.data
        for i, (state, gold) in enumerate(zip(states, golds)):
            memset(is_valid, 0, self.moves.n_moves * sizeof(int))
            memset(costs, 0, self.moves.n_moves * sizeof(float))
            self.moves.set_costs(is_valid, costs, state, gold)
            cpu_log_loss(c_d_scores,
                costs, is_valid, &scores[i, 0], d_scores.shape[1])
            c_d_scores += d_scores.shape[1]
        return d_scores

    def set_annotations(self, docs, states, tensors=None):
        cdef StateClass state
        cdef Doc doc
        for i, (state, doc) in enumerate(zip(states, docs)):
            self.moves.finalize_state(state.c)
            for j in range(doc.length):
                doc.c[j] = state.c._sent[j]
            if tensors is not None:
                if isinstance(doc.tensor, numpy.ndarray) \
                and not isinstance(tensors[i], numpy.ndarray):
                    doc.extend_tensor(tensors[i].get())
                else:
                    doc.extend_tensor(tensors[i])
            self.moves.finalize_doc(doc)

            for hook in self.postprocesses:
                for doc in docs:
                    hook(doc)

    @property
    def labels(self):
        class_names = [self.moves.get_class_name(i) for i in range(self.moves.n_moves)]
        return class_names

    @property
    def tok2vec(self):
        '''Return the embedding and convolutional layer of the model.'''
        if self.model in (None, True, False):
            return None
        else:
            return self.model[0]

    @property
    def postprocesses(self):
        # Available for subclasses, e.g. to deprojectivize
        return []

    def add_label(self, label):
        resized = False
        for action in self.moves.action_types:
            added = self.moves.add_action(action, label)
            if added:
                resized = True
        if self.model not in (True, False, None) and resized:
            # Weights are stored in (nr_out, nr_in) format, so we're basically
            # just adding rows here.
            smaller = self.model[-1]._layers[-1]
            larger = Affine(self.moves.n_moves, smaller.nI)
            copy_array(larger.W[:smaller.nO], smaller.W)
            copy_array(larger.b[:smaller.nO], smaller.b)
            self.model[-1]._layers[-1] = larger

    def begin_training(self, get_gold_tuples, pipeline=None, sgd=None, **cfg):
        if 'model' in cfg:
            self.model = cfg['model']
        if not hasattr(get_gold_tuples, '__call__'):
            gold_tuples = get_gold_tuples
            get_gold_tuples = lambda: gold_tuples
        cfg.setdefault('min_action_freq', 30)
        actions = self.moves.get_actions(gold_parses=get_gold_tuples(),
                                         min_freq=cfg.get('min_action_freq', 30))
        self.moves.initialize_actions(actions)
        cfg.setdefault('token_vector_width', 128)
        if self.model is True:
            self.model, cfg = self.Model(self.moves.n_moves, **cfg)
            if sgd is None:
                sgd = self.create_optimizer()
            self.model[1].begin_training(
                self.model[1].ops.allocate((5, cfg['token_vector_width'])))
            if pipeline is not None:
                self.init_multitask_objectives(get_gold_tuples, pipeline, sgd=sgd, **cfg)
            link_vectors_to_models(self.vocab)
        else:
            if sgd is None:
                sgd = self.create_optimizer()
            self.model[1].begin_training(
                self.model[1].ops.allocate((5, cfg['token_vector_width'])))
        self.cfg.update(cfg)
        return sgd

    def add_multitask_objective(self, target):
        # Defined in subclasses, to avoid circular import
        raise NotImplementedError
    
    def init_multitask_objectives(self, get_gold_tuples, pipeline, **cfg):
        '''Setup models for secondary objectives, to benefit from multi-task
        learning. This method is intended to be overridden by subclasses.

        For instance, the dependency parser can benefit from sharing
        an input representation with a label prediction model. These auxiliary
        models are discarded after training.
        '''
        pass

    def preprocess_gold(self, docs_golds):
        for doc, gold in docs_golds:
            yield doc, gold

    def use_params(self, params):
        # Can't decorate cdef class :(. Workaround.
        with self.model[0].use_params(params):
            with self.model[1].use_params(params):
                yield

    def to_disk(self, path, **exclude):
        serializers = {
            'tok2vec_model': lambda p: p.open('wb').write(
                self.model[0].to_bytes()),
            'lower_model': lambda p: p.open('wb').write(
                self.model[1].to_bytes()),
            'upper_model': lambda p: p.open('wb').write(
                self.model[2].to_bytes()),
            'vocab': lambda p: self.vocab.to_disk(p),
            'moves': lambda p: self.moves.to_disk(p, strings=False),
            'cfg': lambda p: p.open('w').write(json_dumps(self.cfg))
        }
        util.to_disk(path, serializers, exclude)

    def from_disk(self, path, **exclude):
        deserializers = {
            'vocab': lambda p: self.vocab.from_disk(p),
            'moves': lambda p: self.moves.from_disk(p, strings=False),
            'cfg': lambda p: self.cfg.update(util.read_json(p)),
            'model': lambda p: None
        }
        util.from_disk(path, deserializers, exclude)
        if 'model' not in exclude:
            # TODO: Remove this once we don't have to handle previous models
            if self.cfg.get('pretrained_dims') and 'pretrained_vectors' not in self.cfg:
                self.cfg['pretrained_vectors'] = self.vocab.vectors.name
            path = util.ensure_path(path)
            if self.model is True:
                self.model, cfg = self.Model(**self.cfg)
            else:
                cfg = {}
            with (path / 'tok2vec_model').open('rb') as file_:
                bytes_data = file_.read()
            self.model[0].from_bytes(bytes_data)
            with (path / 'lower_model').open('rb') as file_:
                bytes_data = file_.read()
            self.model[1].from_bytes(bytes_data)
            with (path / 'upper_model').open('rb') as file_:
                bytes_data = file_.read()
            self.model[2].from_bytes(bytes_data)
            self.cfg.update(cfg)
        return self

    def to_bytes(self, **exclude):
        serializers = OrderedDict((
            ('tok2vec_model', lambda: self.model[0].to_bytes()),
            ('lower_model', lambda: self.model[1].to_bytes()),
            ('upper_model', lambda: self.model[2].to_bytes()),
            ('vocab', lambda: self.vocab.to_bytes()),
            ('moves', lambda: self.moves.to_bytes(strings=False)),
            ('cfg', lambda: json.dumps(self.cfg, indent=2, sort_keys=True))
        ))
        if 'model' in exclude:
            exclude['tok2vec_model'] = True
            exclude['lower_model'] = True
            exclude['upper_model'] = True
            exclude.pop('model')
        return util.to_bytes(serializers, exclude)

    def from_bytes(self, bytes_data, **exclude):
        deserializers = OrderedDict((
            ('vocab', lambda b: self.vocab.from_bytes(b)),
            ('moves', lambda b: self.moves.from_bytes(b, strings=False)),
            ('cfg', lambda b: self.cfg.update(json.loads(b))),
            ('tok2vec_model', lambda b: None),
            ('lower_model', lambda b: None),
            ('upper_model', lambda b: None)
        ))
        msg = util.from_bytes(bytes_data, deserializers, exclude)
        if 'model' not in exclude:
            # TODO: Remove this once we don't have to handle previous models
            if self.cfg.get('pretrained_dims') and 'pretrained_vectors' not in self.cfg:
                self.cfg['pretrained_vectors'] = self.vocab.vectors.name
            if self.model is True:
                self.model, cfg = self.Model(**self.cfg)
            else:
                cfg = {}
            if 'tok2vec_model' in msg:
                self.model[0].from_bytes(msg['tok2vec_model'])
            if 'lower_model' in msg:
                self.model[1].from_bytes(msg['lower_model'])
            if 'upper_model' in msg:
                self.model[2].from_bytes(msg['upper_model'])
            self.cfg.update(cfg)
        return self


class ParserStateError(ValueError):
    def __init__(self, doc):
        ValueError.__init__(self,
            "Error analysing doc -- no valid actions available. This should "
            "never happen, so please report the error on the issue tracker. "
            "Here's the thread to do so --- reopen it if it's closed:\n"
            "https://github.com/spacy-io/spaCy/issues/429\n"
            "Please include the text that the parser failed on, which is:\n"
            "%s" % repr(doc.text))


cdef int arg_max_if_gold(const weight_t* scores, const weight_t* costs, const int* is_valid, int n) nogil:
    # Find minimum cost
    cdef float cost = 1
    for i in range(n):
        if is_valid[i] and costs[i] < cost:
            cost = costs[i]
    # Now find best-scoring with that cost
    cdef int best = -1
    for i in range(n):
        if costs[i] <= cost and is_valid[i]:
            if best == -1 or scores[i] > scores[best]:
                best = i
    return best


cdef int arg_max_if_valid(const weight_t* scores, const int* is_valid, int n) nogil:
    cdef int best = -1
    for i in range(n):
        if is_valid[i] >= 1:
            if best == -1 or scores[i] > scores[best]:
                best = i
    return best


# These are passed as callbacks to thinc.search.Beam
cdef int _transition_state(void* _dest, void* _src, class_t clas, void* _moves) except -1:
    dest = <StateC*>_dest
    src = <StateC*>_src
    moves = <const Transition*>_moves
    dest.clone(src)
    moves[clas].do(dest, moves[clas].label)
    dest.push_hist(clas)


cdef int _check_final_state(void* _state, void* extra_args) except -1:
    state = <StateC*>_state
    return state.is_final()


def _cleanup(Beam beam):
    cdef StateC* state
    # Once parsing has finished, states in beam may not be unique. Is this
    # correct?
    seen = set()
    for i in range(beam.width):
        addr = <size_t>beam._parents[i].content
        if addr not in seen:
            state = <StateC*>addr
            del state
            seen.add(addr)
        else:
            raise ValueError(Errors.E023.format(addr=addr, i=i))
        addr = <size_t>beam._states[i].content
        if addr not in seen:
            state = <StateC*>addr
            del state
            seen.add(addr)
        else:
            raise ValueError(Errors.E023.format(addr=addr, i=i))<|MERGE_RESOLUTION|>--- conflicted
+++ resolved
@@ -553,10 +553,6 @@
     def update(self, docs, golds, drop=0., sgd=None, losses=None):
         if not any(self.moves.has_gold(gold) for gold in golds):
             return None
-<<<<<<< HEAD
-        assert len(docs) == len(golds)
-        if self.cfg.get('beam_width', 1) >= 2 and numpy.random.random() >= 0.5:
-=======
         if len(docs) != len(golds):
             raise ValueError(Errors.E077.format(value='update', n_docs=len(docs),
                                                 n_golds=len(golds)))
@@ -564,7 +560,6 @@
         # a greedy update
         beam_update_prob = 1-self.cfg.get('beam_update_prob', 0.5)
         if self.cfg.get('beam_width', 1) >= 2 and numpy.random.random() >= beam_update_prob:
->>>>>>> 8562faeb
             return self.update_beam(docs, golds,
                     self.cfg['beam_width'], self.cfg['beam_density'],
                     drop=drop, sgd=sgd, losses=losses)
@@ -607,7 +602,6 @@
                 scores, bp_scores = vec2scores.begin_update(vector, drop=drop)
 
             d_scores = self.get_batch_loss(states, golds, scores)
-            d_scores /= len(docs)
             d_vector = bp_scores(d_scores, sgd=sgd)
             if drop != 0:
                 d_vector *= mask
@@ -659,7 +653,6 @@
         backprop_lower = []
         cdef float batch_size = len(docs)
         for i, d_scores in enumerate(states_d_scores):
-            d_scores /= batch_size
             if losses is not None:
                 losses[self.name] += (d_scores**2).sum()
             ids, bp_vectors, bp_scores = backprops[i]
