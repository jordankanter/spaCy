--- conflicted
+++ resolved
@@ -27,23 +27,17 @@
     can be shortcut, model name or, if --direct flag is set, full model name
     with version. For direct downloads, the compatibility check will be skipped.
     """
+    dl_tpl = "{m}-{v}/{m}-{v}.tar.gz#egg={m}=={v}"
     if direct:
-<<<<<<< HEAD
-        dl = download_model("{m}/{m}.tar.gz#egg={m}".format(m=model), pip_args)
-=======
         components = model.split("-")
         model_name = "".join(components[:-1])
         version = components[-1]
-        dl = download_model(
-            '{m}-{v}/{m}-{v}.tar.gz#egg={m}=={v}'.format(
-                m=model_name, v=version), pip_args)
->>>>>>> 88909a9a
+        dl = download_model(dl_tpl.format(m=model_name, v=version), pip_args)
     else:
         shortcuts = get_json(about.__shortcuts__, "available shortcuts")
         model_name = shortcuts.get(model, model)
         compatibility = get_compatibility()
         version = get_version(model_name, compatibility)
-        dl_tpl = "{m}-{v}/{m}-{v}.tar.gz#egg={m}=={v}"
         dl = download_model(dl_tpl.format(m=model_name, v=version), pip_args)
         if dl != 0:  # if download subprocess doesn't return 0, exit
             sys.exit(dl)
