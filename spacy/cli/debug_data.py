--- conflicted
+++ resolved
@@ -131,18 +131,12 @@
     tag_map = {}
     if tag_map_path is not None:
         tag_map = srsly.read_json(tag_map_path)
-<<<<<<< HEAD
     morph_rules_path = util.ensure_path(config["training"]["morph_rules"])
     morph_rules = {}
     if morph_rules_path is not None:
         morph_rules = srsly.read_json(morph_rules_path)
-    # Update tag map with provided mapping
-    nlp.vocab.morphology.tag_map.update(tag_map)
-=======
     # Replace tag map with provided mapping
     nlp.vocab.morphology.load_tag_map(tag_map)
->>>>>>> 9ee1c54f
-
     # Load morph rules
     nlp.vocab.morphology.load_morph_exceptions(morph_rules)
 
