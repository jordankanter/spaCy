from typing import Optional
from pathlib import Path
from wasabi import msg
import typer
import logging
import sys

from ._util import app, Arg, Opt, parse_config_overrides, show_validation_error
from ._util import import_code, setup_gpu
from ..training.loop import train
from ..training.initialize import init_nlp
from .. import util


@app.command(
    "train", context_settings={"allow_extra_args": True, "ignore_unknown_options": True}
)
def train_cli(
    # fmt: off
    ctx: typer.Context,  # This is only used to read additional arguments
    config_path: Path = Arg(..., help="Path to config file", exists=True),
    output_path: Optional[Path] = Opt(None, "--output", "--output-path", "-o", help="Output directory to store trained pipeline in"),
    code_path: Optional[Path] = Opt(None, "--code", "-c", help="Path to Python file with additional code (registered functions) to be imported"),
    verbose: bool = Opt(False, "--verbose", "-V", "-VV", help="Display more information for debugging purposes"),
    use_gpu: int = Opt(-1, "--gpu-id", "-g", help="GPU ID or -1 for CPU")
    # fmt: on
):
    """
    Train or update a spaCy pipeline. Requires data in spaCy's binary format. To
    convert data from other formats, use the `spacy convert` command. The
    config file includes all settings and hyperparameters used during traing.
    To override settings in the config, e.g. settings that point to local
    paths or that you want to experiment with, you can override them as
    command line options. For instance, --training.batch_size 128 overrides
    the value of "batch_size" in the block "[training]". The --code argument
    lets you pass in a Python file that's imported before training. It can be
    used to register custom functions and architectures that can then be
    referenced in the config.

    DOCS: https://nightly.spacy.io/api/cli#train
    """
    util.logger.setLevel(logging.DEBUG if verbose else logging.INFO)
    # Make sure all files and paths exists if they are needed
    if not config_path or not config_path.exists():
        msg.fail("Config file not found", config_path, exits=1)
    if output_path is not None and not output_path.exists():
        output_path.mkdir()
<<<<<<< HEAD
        msg.good("Created output directory: {}".format(output_path))

    tag_map = {}
    if tag_map_path is not None:
        tag_map = srsly.read_json(tag_map_path)
    # Take dropout and batch size as generators of values -- dropout
    # starts high and decays sharply, to force the optimizer to explore.
    # Batch size starts at 1 and grows, so that we make updates quickly
    # at the beginning of training.
    dropout_rates = util.decaying(
        util.env_opt("dropout_from", 0.2),
        util.env_opt("dropout_to", 0.2),
        util.env_opt("dropout_decay", 0.0),
    )
    batch_sizes = util.compounding(
        util.env_opt("batch_from", 100.0),
        util.env_opt("batch_to", 1000.0),
        util.env_opt("batch_compound", 1.001),
    )

    if not eval_beam_widths:
        eval_beam_widths = [1]
    else:
        eval_beam_widths = [int(bw) for bw in eval_beam_widths.split(",")]
        if 1 not in eval_beam_widths:
            eval_beam_widths.append(1)
        eval_beam_widths.sort()
    has_beam_widths = eval_beam_widths != [1]

    # Set up the base model and pipeline. If a base model is specified, load
    # the model and make sure the pipeline matches the pipeline setting. If
    # training starts from a blank model, intitalize the language class.
    pipeline = [p.strip() for p in pipeline.split(",")]
    disabled_pipes = None
    pipes_added = False
    msg.text("Training pipeline: {}".format(pipeline))
    if use_gpu >= 0:
        activated_gpu = None
        try:
            activated_gpu = set_gpu(use_gpu)
        except Exception as e:
            msg.warn("Exception: {}".format(e))
        if activated_gpu is not None:
            msg.text("Using GPU: {}".format(use_gpu))
        else:
            msg.warn("Unable to activate GPU: {}".format(use_gpu))
            msg.text("Using CPU only")
            use_gpu = -1
    base_components = []
    if base_model:
        msg.text("Starting with base model '{}'".format(base_model))
        nlp = util.load_model(base_model)
        if nlp.lang != lang:
            msg.fail(
                "Model language ('{}') doesn't match language specified as "
                "`lang` argument ('{}') ".format(nlp.lang, lang),
                exits=1,
            )
        for pipe in pipeline:
            pipe_cfg = {}
            if pipe == "parser":
                pipe_cfg = {"learn_tokens": learn_tokens}
            elif pipe == "textcat":
                pipe_cfg = {
                    "exclusive_classes": not textcat_multilabel,
                    "architecture": textcat_arch,
                    "positive_label": textcat_positive_label,
                }
            if pipe not in nlp.pipe_names:
                msg.text("Adding component to base model: '{}'".format(pipe))
                nlp.add_pipe(nlp.create_pipe(pipe, config=pipe_cfg))
                pipes_added = True
            elif replace_components:
                msg.text("Replacing component from base model '{}'".format(pipe))
                nlp.replace_pipe(pipe, nlp.create_pipe(pipe, config=pipe_cfg))
                pipes_added = True
            else:
                if pipe == "textcat":
                    textcat_cfg = nlp.get_pipe("textcat").cfg
                    base_cfg = {
                        "exclusive_classes": textcat_cfg["exclusive_classes"],
                        "architecture": textcat_cfg["architecture"],
                        "positive_label": textcat_cfg["positive_label"],
                    }
                    if base_cfg != pipe_cfg:
                        msg.fail(
                            "The base textcat model configuration does"
                            "not match the provided training options. "
                            "Existing cfg: {}, provided cfg: {}".format(
                                base_cfg, pipe_cfg
                            ),
                            exits=1,
                        )
                msg.text("Extending component from base model '{}'".format(pipe))
                base_components.append(pipe)
        disabled_pipes = nlp.disable_pipes(
            [p for p in nlp.pipe_names if p not in pipeline]
        )
    else:
        msg.text("Starting with blank model '{}'".format(lang))
        lang_cls = util.get_lang_class(lang)
        nlp = lang_cls()
        for pipe in pipeline:
            if pipe == "parser":
                pipe_cfg = {"learn_tokens": learn_tokens}
            elif pipe == "textcat":
                pipe_cfg = {
                    "exclusive_classes": not textcat_multilabel,
                    "architecture": textcat_arch,
                    "positive_label": textcat_positive_label,
                }
            else:
                pipe_cfg = {}
            nlp.add_pipe(nlp.create_pipe(pipe, config=pipe_cfg))

    # Replace tag map with provided mapping
    nlp.vocab.morphology.load_tag_map(tag_map)

    # Create empty extra lexeme tables so the data from spacy-lookups-data
    # isn't loaded if these features are accessed
    if omit_extra_lookups:
        nlp.vocab.lookups_extra = Lookups()
        nlp.vocab.lookups_extra.add_table("lexeme_cluster")
        nlp.vocab.lookups_extra.add_table("lexeme_prob")
        nlp.vocab.lookups_extra.add_table("lexeme_settings")

    if vectors:
        msg.text("Loading vector from model '{}'".format(vectors))
        _load_vectors(nlp, vectors)

    # Multitask objectives
    multitask_options = [("parser", parser_multitasks), ("ner", entity_multitasks)]
    for pipe_name, multitasks in multitask_options:
        if multitasks:
            if pipe_name not in pipeline:
                msg.fail(
                    "Can't use multitask objective without '{}' in the "
                    "pipeline".format(pipe_name)
                )
            pipe = nlp.get_pipe(pipe_name)
            for objective in multitasks.split(","):
                pipe.add_multitask_objective(objective)

    # Prepare training corpus
    msg.text("Counting training words (limit={})".format(n_examples))
    corpus = GoldCorpus(train_path, dev_path, limit=n_examples)
    n_train_words = corpus.count_train()

    if base_model and not pipes_added:
        # Start with an existing model, use default optimizer
        optimizer = nlp.resume_training(device=use_gpu)
    else:
        # Start with a blank model, call begin_training
        cfg = {"device": use_gpu}
        cfg["conv_depth"] = conv_depth
        cfg["token_vector_width"] = width
        cfg["bilstm_depth"] = bilstm_depth
        cfg["cnn_maxout_pieces"] = cnn_pieces
        cfg["embed_size"] = embed_rows
        cfg["conv_window"] = cnn_window
        cfg["subword_features"] = not use_chars
        optimizer = nlp.begin_training(lambda: corpus.train_tuples, **cfg)

    nlp._optimizer = None

    # Load in pretrained weights
    if init_tok2vec is not None:
        components = _load_pretrained_tok2vec(nlp, init_tok2vec, base_components)
        msg.text("Loaded pretrained tok2vec for: {}".format(components))

    # Verify textcat config
    if "textcat" in pipeline:
        textcat_labels = nlp.get_pipe("textcat").cfg.get("labels", [])
        if textcat_positive_label and textcat_positive_label not in textcat_labels:
            msg.fail(
                "The textcat_positive_label (tpl) '{}' does not match any "
                "label in the training data.".format(textcat_positive_label),
                exits=1,
            )
        if textcat_positive_label and len(textcat_labels) != 2:
            msg.fail(
                "A textcat_positive_label (tpl) '{}' was provided for training "
                "data that does not appear to be a binary classification "
                "problem with two labels.".format(textcat_positive_label),
                exits=1,
            )
        train_docs = corpus.train_docs(
            nlp,
            noise_level=noise_level,
            gold_preproc=gold_preproc,
            max_length=0,
            ignore_misaligned=True,
        )
        train_labels = set()
        if textcat_multilabel:
            multilabel_found = False
            for text, gold in train_docs:
                train_labels.update(gold.cats.keys())
                if list(gold.cats.values()).count(1.0) != 1:
                    multilabel_found = True
            if not multilabel_found and not base_model:
                msg.warn(
                    "The textcat training instances look like they have "
                    "mutually-exclusive classes. Remove the flag "
                    "'--textcat-multilabel' to train a classifier with "
                    "mutually-exclusive classes."
                )
        if not textcat_multilabel:
            for text, gold in train_docs:
                train_labels.update(gold.cats.keys())
                if list(gold.cats.values()).count(1.0) != 1 and not base_model:
                    msg.warn(
                        "Some textcat training instances do not have exactly "
                        "one positive label. Modifying training options to "
                        "include the flag '--textcat-multilabel' for classes "
                        "that are not mutually exclusive."
                    )
                    nlp.get_pipe("textcat").cfg["exclusive_classes"] = False
                    textcat_multilabel = True
                    break
        if base_model and set(textcat_labels) != train_labels:
            msg.fail(
                "Cannot extend textcat model using data with different "
                "labels. Base model labels: {}, training data labels: "
                "{}.".format(textcat_labels, list(train_labels)),
                exits=1,
            )
        if textcat_multilabel:
            msg.text(
                "Textcat evaluation score: ROC AUC score macro-averaged across "
                "the labels '{}'".format(", ".join(textcat_labels))
            )
        elif textcat_positive_label and len(textcat_labels) == 2:
            msg.text(
                "Textcat evaluation score: F1-score for the "
                "label '{}'".format(textcat_positive_label)
            )
        elif len(textcat_labels) > 1:
            if len(textcat_labels) == 2:
                msg.warn(
                    "If the textcat component is a binary classifier with "
                    "exclusive classes, provide '--textcat-positive-label' for "
                    "an evaluation on the positive class."
                )
            msg.text(
                "Textcat evaluation score: F1-score macro-averaged across "
                "the labels '{}'".format(", ".join(textcat_labels))
            )
        else:
            msg.fail(
                "Unsupported textcat configuration. Use `spacy debug-data` "
                "for more information."
            )

    # fmt: off
    row_head, output_stats = _configure_training_output(pipeline, use_gpu, has_beam_widths)
    row_widths = [len(w) for w in row_head]
    row_settings = {"widths": row_widths, "aligns": tuple(["r" for i in row_head]), "spacing": 2}
    # fmt: on
    print("")
    msg.row(row_head, **row_settings)
    msg.row(["-" * width for width in row_settings["widths"]], **row_settings)
    try:
        iter_since_best = 0
        best_score = 0.0
        for i in range(n_iter):
            train_docs = corpus.train_docs(
                nlp,
                noise_level=noise_level,
                orth_variant_level=orth_variant_level,
                gold_preproc=gold_preproc,
                max_length=0,
                ignore_misaligned=True,
            )
            if raw_text:
                random.shuffle(raw_text)
                raw_batches = util.minibatch(
                    (nlp.make_doc(rt["text"]) for rt in raw_text), size=8
                )
            words_seen = 0
            with tqdm.tqdm(total=n_train_words, leave=False) as pbar:
                losses = {}
                for batch in util.minibatch_by_words(train_docs, size=batch_sizes):
                    if not batch:
                        continue
                    docs, golds = zip(*batch)
                    try:
                        nlp.update(
                            docs,
                            golds,
                            sgd=optimizer,
                            drop=next(dropout_rates),
                            losses=losses,
                        )
                    except ValueError as e:
                        err = "Error during training"
                        if init_tok2vec:
                            err += " Did you provide the same parameters during 'train' as during 'pretrain'?"
                        msg.fail(err, "Original error message: {}".format(e), exits=1)
                    if raw_text:
                        # If raw text is available, perform 'rehearsal' updates,
                        # which use unlabelled data to reduce overfitting.
                        raw_batch = list(next(raw_batches))
                        nlp.rehearse(raw_batch, sgd=optimizer, losses=losses)
                    if not int(os.environ.get("LOG_FRIENDLY", 0)):
                        pbar.update(sum(len(doc) for doc in docs))
                    words_seen += sum(len(doc) for doc in docs)
            with nlp.use_params(optimizer.averages):
                util.set_env_log(False)
                epoch_model_path = output_path / ("model%d" % i)
                nlp.to_disk(epoch_model_path)
                nlp_loaded = util.load_model_from_path(epoch_model_path)
                for beam_width in eval_beam_widths:
                    for name, component in nlp_loaded.pipeline:
                        if hasattr(component, "cfg"):
                            component.cfg["beam_width"] = beam_width
                    dev_docs = list(
                        corpus.dev_docs(
                            nlp_loaded,
                            gold_preproc=gold_preproc,
                            ignore_misaligned=True,
                        )
                    )
                    nwords = sum(len(doc_gold[0]) for doc_gold in dev_docs)
                    start_time = timer()
                    scorer = nlp_loaded.evaluate(dev_docs, verbose=verbose)
                    end_time = timer()
                    if use_gpu < 0:
                        gpu_wps = None
                        cpu_wps = nwords / (end_time - start_time)
                    else:
                        gpu_wps = nwords / (end_time - start_time)
                        # Only evaluate on CPU in the first iteration (for
                        # timing) if GPU is enabled
                        if i == 0:
                            with Model.use_device("cpu"):
                                nlp_loaded = util.load_model_from_path(epoch_model_path)
                                for name, component in nlp_loaded.pipeline:
                                    if hasattr(component, "cfg"):
                                        component.cfg["beam_width"] = beam_width
                                dev_docs = list(
                                    corpus.dev_docs(
                                        nlp_loaded,
                                        gold_preproc=gold_preproc,
                                        ignore_misaligned=True,
                                    )
                                )
                                start_time = timer()
                                scorer = nlp_loaded.evaluate(dev_docs, verbose=verbose)
                                end_time = timer()
                                cpu_wps = nwords / (end_time - start_time)
                    acc_loc = output_path / ("model%d" % i) / "accuracy.json"
                    srsly.write_json(acc_loc, scorer.scores)

                    # Update model meta.json
                    meta["lang"] = nlp.lang
                    meta["pipeline"] = nlp.pipe_names
                    meta["spacy_version"] = ">=%s" % about.__version__
                    if beam_width == 1:
                        meta["speed"] = {
                            "nwords": nwords,
                            "cpu": cpu_wps,
                            "gpu": gpu_wps,
                        }
                        meta.setdefault("accuracy", {})
                        for component in nlp.pipe_names:
                            for metric in _get_metrics(component):
                                meta["accuracy"][metric] = scorer.scores[metric]
                    else:
                        meta.setdefault("beam_accuracy", {})
                        meta.setdefault("beam_speed", {})
                        for component in nlp.pipe_names:
                            for metric in _get_metrics(component):
                                meta["beam_accuracy"][metric] = scorer.scores[metric]
                        meta["beam_speed"][beam_width] = {
                            "nwords": nwords,
                            "cpu": cpu_wps,
                            "gpu": gpu_wps,
                        }
                    meta["vectors"] = {
                        "width": nlp.vocab.vectors_length,
                        "vectors": len(nlp.vocab.vectors),
                        "keys": nlp.vocab.vectors.n_keys,
                        "name": nlp.vocab.vectors.name,
                    }
                    meta.setdefault("name", "model%d" % i)
                    meta.setdefault("version", version)
                    meta["labels"] = nlp.meta["labels"]
                    meta_loc = output_path / ("model%d" % i) / "meta.json"
                    srsly.write_json(meta_loc, meta)
                    util.set_env_log(verbose)

                    progress = _get_progress(
                        i,
                        losses,
                        scorer.scores,
                        output_stats,
                        beam_width=beam_width if has_beam_widths else None,
                        cpu_wps=cpu_wps,
                        gpu_wps=gpu_wps,
                    )
                    if i == 0 and "textcat" in pipeline:
                        textcats_per_cat = scorer.scores.get("textcats_per_cat", {})
                        for cat, cat_score in textcats_per_cat.items():
                            if cat_score.get("roc_auc_score", 0) < 0:
                                msg.warn(
                                    "Textcat ROC AUC score is undefined due to "
                                    "only one value in label '{}'.".format(cat)
                                )
                    msg.row(progress, **row_settings)
                # Early stopping
                if n_early_stopping is not None:
                    current_score = _score_for_model(meta)
                    if current_score < best_score:
                        iter_since_best += 1
                    else:
                        iter_since_best = 0
                        best_score = current_score
                    if iter_since_best >= n_early_stopping:
                        iter_current = i + 1
                        msg.text(
                            "Early stopping, best iteration "
                            "is: {}".format(iter_current - iter_since_best)
                        )
                        msg.text(
                            "Best score = {}; Final iteration "
                            "score = {}".format(best_score, current_score)
                        )
                        break
    except Exception as e:
        msg.warn(
            "Aborting and saving the final best model. "
            "Encountered exception: {}".format(e),
            exits=1,
        )
    finally:
        best_pipes = nlp.pipe_names
        if disabled_pipes:
            disabled_pipes.restore()
            meta["pipeline"] = nlp.pipe_names
        with nlp.use_params(optimizer.averages):
            final_model_path = output_path / "model-final"
            nlp.to_disk(final_model_path)
            srsly.write_json(final_model_path / "meta.json", meta)

            meta_loc = output_path / "model-final" / "meta.json"
            final_meta = srsly.read_json(meta_loc)
            final_meta.setdefault("accuracy", {})
            final_meta["accuracy"].update(meta.get("accuracy", {}))
            final_meta.setdefault("speed", {})
            final_meta["speed"].setdefault("cpu", None)
            final_meta["speed"].setdefault("gpu", None)
            meta.setdefault("speed", {})
            meta["speed"].setdefault("cpu", None)
            meta["speed"].setdefault("gpu", None)
            # combine cpu and gpu speeds with the base model speeds
            if final_meta["speed"]["cpu"] and meta["speed"]["cpu"]:
                speed = _get_total_speed(
                    [final_meta["speed"]["cpu"], meta["speed"]["cpu"]]
                )
                final_meta["speed"]["cpu"] = speed
            if final_meta["speed"]["gpu"] and meta["speed"]["gpu"]:
                speed = _get_total_speed(
                    [final_meta["speed"]["gpu"], meta["speed"]["gpu"]]
                )
                final_meta["speed"]["gpu"] = speed
            # if there were no speeds to update, overwrite with meta
            if (
                final_meta["speed"]["cpu"] is None
                and final_meta["speed"]["gpu"] is None
            ):
                final_meta["speed"].update(meta["speed"])
            # note: beam speeds are not combined with the base model
            if has_beam_widths:
                final_meta.setdefault("beam_accuracy", {})
                final_meta["beam_accuracy"].update(meta.get("beam_accuracy", {}))
                final_meta.setdefault("beam_speed", {})
                final_meta["beam_speed"].update(meta.get("beam_speed", {}))
            srsly.write_json(meta_loc, final_meta)
        msg.good("Saved model to output directory", final_model_path)
        with msg.loading("Creating best model..."):
            best_model_path = _collate_best_model(final_meta, output_path, best_pipes)
        msg.good("Created best model", best_model_path)


def _score_for_model(meta):
    """ Returns mean score between tasks in pipeline that can be used for early stopping. """
    mean_acc = list()
    pipes = meta["pipeline"]
    acc = meta["accuracy"]
    if "tagger" in pipes:
        mean_acc.append(acc["tags_acc"])
    if "parser" in pipes:
        mean_acc.append((acc["uas"] + acc["las"]) / 2)
    if "ner" in pipes:
        mean_acc.append((acc["ents_p"] + acc["ents_r"] + acc["ents_f"]) / 3)
    if "textcat" in pipes:
        mean_acc.append(acc["textcat_score"])
    return sum(mean_acc) / len(mean_acc)


@contextlib.contextmanager
def _create_progress_bar(total):
    if int(os.environ.get("LOG_FRIENDLY", 0)):
        yield
    else:
        pbar = tqdm.tqdm(total=total, leave=False)
        yield pbar


def _load_vectors(nlp, vectors):
    util.load_model(vectors, vocab=nlp.vocab)


def _load_pretrained_tok2vec(nlp, loc, base_components):
    """Load pretrained weights for the 'token-to-vector' part of the component
    models, which is typically a CNN. See 'spacy pretrain'. Experimental.
    """
    with loc.open("rb") as file_:
        weights_data = file_.read()
    loaded = []
    for name, component in nlp.pipeline:
        if hasattr(component, "model") and hasattr(component.model, "tok2vec"):
            if name in base_components:
                raise ValueError(Errors.E200.format(component=name))
            component.tok2vec.from_bytes(weights_data)
            loaded.append(name)
    return loaded


def _collate_best_model(meta, output_path, components):
    bests = {}
    meta.setdefault("accuracy", {})
    for component in components:
        bests[component] = _find_best(output_path, component)
    best_dest = output_path / "model-best"
    shutil.copytree(path2str(output_path / "model-final"), path2str(best_dest))
    for component, best_component_src in bests.items():
        shutil.rmtree(path2str(best_dest / component))
        shutil.copytree(
            path2str(best_component_src / component), path2str(best_dest / component)
        )
        accs = srsly.read_json(best_component_src / "accuracy.json")
        for metric in _get_metrics(component):
            meta["accuracy"][metric] = accs[metric]
    srsly.write_json(best_dest / "meta.json", meta)
    return best_dest


def _find_best(experiment_dir, component):
    accuracies = []
    for epoch_model in experiment_dir.iterdir():
        if epoch_model.is_dir() and epoch_model.parts[-1] != "model-final":
            accs = srsly.read_json(epoch_model / "accuracy.json")
            scores = [accs.get(metric, 0.0) for metric in _get_metrics(component)]
            # remove per_type dicts from score list for max() comparison
            scores = [score for score in scores if isinstance(score, float)]
            accuracies.append((scores, epoch_model))
    if accuracies:
        return max(accuracies)[1]
    else:
        return None


def _get_metrics(component):
    if component == "parser":
        return ("las", "uas", "las_per_type", "token_acc")
    elif component == "tagger":
        return ("tags_acc", "token_acc")
    elif component == "ner":
        return ("ents_f", "ents_p", "ents_r", "ents_per_type", "token_acc")
    elif component == "textcat":
        return ("textcat_score", "token_acc")
    return ("token_acc",)


def _configure_training_output(pipeline, use_gpu, has_beam_widths):
    row_head = ["Itn"]
    output_stats = []
    for pipe in pipeline:
        if pipe == "tagger":
            row_head.extend(["Tag Loss ", " Tag %  "])
            output_stats.extend(["tag_loss", "tags_acc"])
        elif pipe == "parser":
            row_head.extend(["Dep Loss ", " UAS  ", " LAS  "])
            output_stats.extend(["dep_loss", "uas", "las"])
        elif pipe == "ner":
            row_head.extend(["NER Loss ", "NER P ", "NER R ", "NER F "])
            output_stats.extend(["ner_loss", "ents_p", "ents_r", "ents_f"])
        elif pipe == "textcat":
            row_head.extend(["Textcat Loss", "Textcat"])
            output_stats.extend(["textcat_loss", "textcat_score"])
    row_head.extend(["Token %", "CPU WPS"])
    output_stats.extend(["token_acc", "cpu_wps"])

    if use_gpu >= 0:
        row_head.extend(["GPU WPS"])
        output_stats.extend(["gpu_wps"])

    if has_beam_widths:
        row_head.insert(1, "Beam W.")
    return row_head, output_stats


def _get_progress(
    itn, losses, dev_scores, output_stats, beam_width=None, cpu_wps=0.0, gpu_wps=0.0
):
    scores = {}
    for stat in output_stats:
        scores[stat] = 0.0
    scores["dep_loss"] = losses.get("parser", 0.0)
    scores["ner_loss"] = losses.get("ner", 0.0)
    scores["tag_loss"] = losses.get("tagger", 0.0)
    scores["textcat_loss"] = losses.get("textcat", 0.0)
    scores["cpu_wps"] = cpu_wps
    scores["gpu_wps"] = gpu_wps or 0.0
    scores.update(dev_scores)
    formatted_scores = []
    for stat in output_stats:
        format_spec = "{:.3f}"
        if stat.endswith("_wps"):
            format_spec = "{:.0f}"
        formatted_scores.append(format_spec.format(scores[stat]))
    result = [itn + 1]
    result.extend(formatted_scores)
    if beam_width is not None:
        result.insert(1, beam_width)
    return result


def _get_total_speed(speeds):
    seconds_per_word = 0.0
    for words_per_second in speeds:
        if words_per_second is None:
            return None
        seconds_per_word += 1.0 / words_per_second
    return 1.0 / seconds_per_word
=======
        msg.good(f"Created output directory: {output_path}")
    overrides = parse_config_overrides(ctx.args)
    import_code(code_path)
    setup_gpu(use_gpu)
    with show_validation_error(config_path):
        config = util.load_config(config_path, overrides=overrides, interpolate=False)
    msg.divider("Initializing pipeline")
    with show_validation_error(config_path, hint_fill=False):
        nlp = init_nlp(config, use_gpu=use_gpu)
    msg.good("Initialized pipeline")
    msg.divider("Training pipeline")
    train(nlp, output_path, use_gpu=use_gpu, stdout=sys.stdout, stderr=sys.stderr)
>>>>>>> abeafcbc
<|MERGE_RESOLUTION|>--- conflicted
+++ resolved
@@ -45,645 +45,6 @@
         msg.fail("Config file not found", config_path, exits=1)
     if output_path is not None and not output_path.exists():
         output_path.mkdir()
-<<<<<<< HEAD
-        msg.good("Created output directory: {}".format(output_path))
-
-    tag_map = {}
-    if tag_map_path is not None:
-        tag_map = srsly.read_json(tag_map_path)
-    # Take dropout and batch size as generators of values -- dropout
-    # starts high and decays sharply, to force the optimizer to explore.
-    # Batch size starts at 1 and grows, so that we make updates quickly
-    # at the beginning of training.
-    dropout_rates = util.decaying(
-        util.env_opt("dropout_from", 0.2),
-        util.env_opt("dropout_to", 0.2),
-        util.env_opt("dropout_decay", 0.0),
-    )
-    batch_sizes = util.compounding(
-        util.env_opt("batch_from", 100.0),
-        util.env_opt("batch_to", 1000.0),
-        util.env_opt("batch_compound", 1.001),
-    )
-
-    if not eval_beam_widths:
-        eval_beam_widths = [1]
-    else:
-        eval_beam_widths = [int(bw) for bw in eval_beam_widths.split(",")]
-        if 1 not in eval_beam_widths:
-            eval_beam_widths.append(1)
-        eval_beam_widths.sort()
-    has_beam_widths = eval_beam_widths != [1]
-
-    # Set up the base model and pipeline. If a base model is specified, load
-    # the model and make sure the pipeline matches the pipeline setting. If
-    # training starts from a blank model, intitalize the language class.
-    pipeline = [p.strip() for p in pipeline.split(",")]
-    disabled_pipes = None
-    pipes_added = False
-    msg.text("Training pipeline: {}".format(pipeline))
-    if use_gpu >= 0:
-        activated_gpu = None
-        try:
-            activated_gpu = set_gpu(use_gpu)
-        except Exception as e:
-            msg.warn("Exception: {}".format(e))
-        if activated_gpu is not None:
-            msg.text("Using GPU: {}".format(use_gpu))
-        else:
-            msg.warn("Unable to activate GPU: {}".format(use_gpu))
-            msg.text("Using CPU only")
-            use_gpu = -1
-    base_components = []
-    if base_model:
-        msg.text("Starting with base model '{}'".format(base_model))
-        nlp = util.load_model(base_model)
-        if nlp.lang != lang:
-            msg.fail(
-                "Model language ('{}') doesn't match language specified as "
-                "`lang` argument ('{}') ".format(nlp.lang, lang),
-                exits=1,
-            )
-        for pipe in pipeline:
-            pipe_cfg = {}
-            if pipe == "parser":
-                pipe_cfg = {"learn_tokens": learn_tokens}
-            elif pipe == "textcat":
-                pipe_cfg = {
-                    "exclusive_classes": not textcat_multilabel,
-                    "architecture": textcat_arch,
-                    "positive_label": textcat_positive_label,
-                }
-            if pipe not in nlp.pipe_names:
-                msg.text("Adding component to base model: '{}'".format(pipe))
-                nlp.add_pipe(nlp.create_pipe(pipe, config=pipe_cfg))
-                pipes_added = True
-            elif replace_components:
-                msg.text("Replacing component from base model '{}'".format(pipe))
-                nlp.replace_pipe(pipe, nlp.create_pipe(pipe, config=pipe_cfg))
-                pipes_added = True
-            else:
-                if pipe == "textcat":
-                    textcat_cfg = nlp.get_pipe("textcat").cfg
-                    base_cfg = {
-                        "exclusive_classes": textcat_cfg["exclusive_classes"],
-                        "architecture": textcat_cfg["architecture"],
-                        "positive_label": textcat_cfg["positive_label"],
-                    }
-                    if base_cfg != pipe_cfg:
-                        msg.fail(
-                            "The base textcat model configuration does"
-                            "not match the provided training options. "
-                            "Existing cfg: {}, provided cfg: {}".format(
-                                base_cfg, pipe_cfg
-                            ),
-                            exits=1,
-                        )
-                msg.text("Extending component from base model '{}'".format(pipe))
-                base_components.append(pipe)
-        disabled_pipes = nlp.disable_pipes(
-            [p for p in nlp.pipe_names if p not in pipeline]
-        )
-    else:
-        msg.text("Starting with blank model '{}'".format(lang))
-        lang_cls = util.get_lang_class(lang)
-        nlp = lang_cls()
-        for pipe in pipeline:
-            if pipe == "parser":
-                pipe_cfg = {"learn_tokens": learn_tokens}
-            elif pipe == "textcat":
-                pipe_cfg = {
-                    "exclusive_classes": not textcat_multilabel,
-                    "architecture": textcat_arch,
-                    "positive_label": textcat_positive_label,
-                }
-            else:
-                pipe_cfg = {}
-            nlp.add_pipe(nlp.create_pipe(pipe, config=pipe_cfg))
-
-    # Replace tag map with provided mapping
-    nlp.vocab.morphology.load_tag_map(tag_map)
-
-    # Create empty extra lexeme tables so the data from spacy-lookups-data
-    # isn't loaded if these features are accessed
-    if omit_extra_lookups:
-        nlp.vocab.lookups_extra = Lookups()
-        nlp.vocab.lookups_extra.add_table("lexeme_cluster")
-        nlp.vocab.lookups_extra.add_table("lexeme_prob")
-        nlp.vocab.lookups_extra.add_table("lexeme_settings")
-
-    if vectors:
-        msg.text("Loading vector from model '{}'".format(vectors))
-        _load_vectors(nlp, vectors)
-
-    # Multitask objectives
-    multitask_options = [("parser", parser_multitasks), ("ner", entity_multitasks)]
-    for pipe_name, multitasks in multitask_options:
-        if multitasks:
-            if pipe_name not in pipeline:
-                msg.fail(
-                    "Can't use multitask objective without '{}' in the "
-                    "pipeline".format(pipe_name)
-                )
-            pipe = nlp.get_pipe(pipe_name)
-            for objective in multitasks.split(","):
-                pipe.add_multitask_objective(objective)
-
-    # Prepare training corpus
-    msg.text("Counting training words (limit={})".format(n_examples))
-    corpus = GoldCorpus(train_path, dev_path, limit=n_examples)
-    n_train_words = corpus.count_train()
-
-    if base_model and not pipes_added:
-        # Start with an existing model, use default optimizer
-        optimizer = nlp.resume_training(device=use_gpu)
-    else:
-        # Start with a blank model, call begin_training
-        cfg = {"device": use_gpu}
-        cfg["conv_depth"] = conv_depth
-        cfg["token_vector_width"] = width
-        cfg["bilstm_depth"] = bilstm_depth
-        cfg["cnn_maxout_pieces"] = cnn_pieces
-        cfg["embed_size"] = embed_rows
-        cfg["conv_window"] = cnn_window
-        cfg["subword_features"] = not use_chars
-        optimizer = nlp.begin_training(lambda: corpus.train_tuples, **cfg)
-
-    nlp._optimizer = None
-
-    # Load in pretrained weights
-    if init_tok2vec is not None:
-        components = _load_pretrained_tok2vec(nlp, init_tok2vec, base_components)
-        msg.text("Loaded pretrained tok2vec for: {}".format(components))
-
-    # Verify textcat config
-    if "textcat" in pipeline:
-        textcat_labels = nlp.get_pipe("textcat").cfg.get("labels", [])
-        if textcat_positive_label and textcat_positive_label not in textcat_labels:
-            msg.fail(
-                "The textcat_positive_label (tpl) '{}' does not match any "
-                "label in the training data.".format(textcat_positive_label),
-                exits=1,
-            )
-        if textcat_positive_label and len(textcat_labels) != 2:
-            msg.fail(
-                "A textcat_positive_label (tpl) '{}' was provided for training "
-                "data that does not appear to be a binary classification "
-                "problem with two labels.".format(textcat_positive_label),
-                exits=1,
-            )
-        train_docs = corpus.train_docs(
-            nlp,
-            noise_level=noise_level,
-            gold_preproc=gold_preproc,
-            max_length=0,
-            ignore_misaligned=True,
-        )
-        train_labels = set()
-        if textcat_multilabel:
-            multilabel_found = False
-            for text, gold in train_docs:
-                train_labels.update(gold.cats.keys())
-                if list(gold.cats.values()).count(1.0) != 1:
-                    multilabel_found = True
-            if not multilabel_found and not base_model:
-                msg.warn(
-                    "The textcat training instances look like they have "
-                    "mutually-exclusive classes. Remove the flag "
-                    "'--textcat-multilabel' to train a classifier with "
-                    "mutually-exclusive classes."
-                )
-        if not textcat_multilabel:
-            for text, gold in train_docs:
-                train_labels.update(gold.cats.keys())
-                if list(gold.cats.values()).count(1.0) != 1 and not base_model:
-                    msg.warn(
-                        "Some textcat training instances do not have exactly "
-                        "one positive label. Modifying training options to "
-                        "include the flag '--textcat-multilabel' for classes "
-                        "that are not mutually exclusive."
-                    )
-                    nlp.get_pipe("textcat").cfg["exclusive_classes"] = False
-                    textcat_multilabel = True
-                    break
-        if base_model and set(textcat_labels) != train_labels:
-            msg.fail(
-                "Cannot extend textcat model using data with different "
-                "labels. Base model labels: {}, training data labels: "
-                "{}.".format(textcat_labels, list(train_labels)),
-                exits=1,
-            )
-        if textcat_multilabel:
-            msg.text(
-                "Textcat evaluation score: ROC AUC score macro-averaged across "
-                "the labels '{}'".format(", ".join(textcat_labels))
-            )
-        elif textcat_positive_label and len(textcat_labels) == 2:
-            msg.text(
-                "Textcat evaluation score: F1-score for the "
-                "label '{}'".format(textcat_positive_label)
-            )
-        elif len(textcat_labels) > 1:
-            if len(textcat_labels) == 2:
-                msg.warn(
-                    "If the textcat component is a binary classifier with "
-                    "exclusive classes, provide '--textcat-positive-label' for "
-                    "an evaluation on the positive class."
-                )
-            msg.text(
-                "Textcat evaluation score: F1-score macro-averaged across "
-                "the labels '{}'".format(", ".join(textcat_labels))
-            )
-        else:
-            msg.fail(
-                "Unsupported textcat configuration. Use `spacy debug-data` "
-                "for more information."
-            )
-
-    # fmt: off
-    row_head, output_stats = _configure_training_output(pipeline, use_gpu, has_beam_widths)
-    row_widths = [len(w) for w in row_head]
-    row_settings = {"widths": row_widths, "aligns": tuple(["r" for i in row_head]), "spacing": 2}
-    # fmt: on
-    print("")
-    msg.row(row_head, **row_settings)
-    msg.row(["-" * width for width in row_settings["widths"]], **row_settings)
-    try:
-        iter_since_best = 0
-        best_score = 0.0
-        for i in range(n_iter):
-            train_docs = corpus.train_docs(
-                nlp,
-                noise_level=noise_level,
-                orth_variant_level=orth_variant_level,
-                gold_preproc=gold_preproc,
-                max_length=0,
-                ignore_misaligned=True,
-            )
-            if raw_text:
-                random.shuffle(raw_text)
-                raw_batches = util.minibatch(
-                    (nlp.make_doc(rt["text"]) for rt in raw_text), size=8
-                )
-            words_seen = 0
-            with tqdm.tqdm(total=n_train_words, leave=False) as pbar:
-                losses = {}
-                for batch in util.minibatch_by_words(train_docs, size=batch_sizes):
-                    if not batch:
-                        continue
-                    docs, golds = zip(*batch)
-                    try:
-                        nlp.update(
-                            docs,
-                            golds,
-                            sgd=optimizer,
-                            drop=next(dropout_rates),
-                            losses=losses,
-                        )
-                    except ValueError as e:
-                        err = "Error during training"
-                        if init_tok2vec:
-                            err += " Did you provide the same parameters during 'train' as during 'pretrain'?"
-                        msg.fail(err, "Original error message: {}".format(e), exits=1)
-                    if raw_text:
-                        # If raw text is available, perform 'rehearsal' updates,
-                        # which use unlabelled data to reduce overfitting.
-                        raw_batch = list(next(raw_batches))
-                        nlp.rehearse(raw_batch, sgd=optimizer, losses=losses)
-                    if not int(os.environ.get("LOG_FRIENDLY", 0)):
-                        pbar.update(sum(len(doc) for doc in docs))
-                    words_seen += sum(len(doc) for doc in docs)
-            with nlp.use_params(optimizer.averages):
-                util.set_env_log(False)
-                epoch_model_path = output_path / ("model%d" % i)
-                nlp.to_disk(epoch_model_path)
-                nlp_loaded = util.load_model_from_path(epoch_model_path)
-                for beam_width in eval_beam_widths:
-                    for name, component in nlp_loaded.pipeline:
-                        if hasattr(component, "cfg"):
-                            component.cfg["beam_width"] = beam_width
-                    dev_docs = list(
-                        corpus.dev_docs(
-                            nlp_loaded,
-                            gold_preproc=gold_preproc,
-                            ignore_misaligned=True,
-                        )
-                    )
-                    nwords = sum(len(doc_gold[0]) for doc_gold in dev_docs)
-                    start_time = timer()
-                    scorer = nlp_loaded.evaluate(dev_docs, verbose=verbose)
-                    end_time = timer()
-                    if use_gpu < 0:
-                        gpu_wps = None
-                        cpu_wps = nwords / (end_time - start_time)
-                    else:
-                        gpu_wps = nwords / (end_time - start_time)
-                        # Only evaluate on CPU in the first iteration (for
-                        # timing) if GPU is enabled
-                        if i == 0:
-                            with Model.use_device("cpu"):
-                                nlp_loaded = util.load_model_from_path(epoch_model_path)
-                                for name, component in nlp_loaded.pipeline:
-                                    if hasattr(component, "cfg"):
-                                        component.cfg["beam_width"] = beam_width
-                                dev_docs = list(
-                                    corpus.dev_docs(
-                                        nlp_loaded,
-                                        gold_preproc=gold_preproc,
-                                        ignore_misaligned=True,
-                                    )
-                                )
-                                start_time = timer()
-                                scorer = nlp_loaded.evaluate(dev_docs, verbose=verbose)
-                                end_time = timer()
-                                cpu_wps = nwords / (end_time - start_time)
-                    acc_loc = output_path / ("model%d" % i) / "accuracy.json"
-                    srsly.write_json(acc_loc, scorer.scores)
-
-                    # Update model meta.json
-                    meta["lang"] = nlp.lang
-                    meta["pipeline"] = nlp.pipe_names
-                    meta["spacy_version"] = ">=%s" % about.__version__
-                    if beam_width == 1:
-                        meta["speed"] = {
-                            "nwords": nwords,
-                            "cpu": cpu_wps,
-                            "gpu": gpu_wps,
-                        }
-                        meta.setdefault("accuracy", {})
-                        for component in nlp.pipe_names:
-                            for metric in _get_metrics(component):
-                                meta["accuracy"][metric] = scorer.scores[metric]
-                    else:
-                        meta.setdefault("beam_accuracy", {})
-                        meta.setdefault("beam_speed", {})
-                        for component in nlp.pipe_names:
-                            for metric in _get_metrics(component):
-                                meta["beam_accuracy"][metric] = scorer.scores[metric]
-                        meta["beam_speed"][beam_width] = {
-                            "nwords": nwords,
-                            "cpu": cpu_wps,
-                            "gpu": gpu_wps,
-                        }
-                    meta["vectors"] = {
-                        "width": nlp.vocab.vectors_length,
-                        "vectors": len(nlp.vocab.vectors),
-                        "keys": nlp.vocab.vectors.n_keys,
-                        "name": nlp.vocab.vectors.name,
-                    }
-                    meta.setdefault("name", "model%d" % i)
-                    meta.setdefault("version", version)
-                    meta["labels"] = nlp.meta["labels"]
-                    meta_loc = output_path / ("model%d" % i) / "meta.json"
-                    srsly.write_json(meta_loc, meta)
-                    util.set_env_log(verbose)
-
-                    progress = _get_progress(
-                        i,
-                        losses,
-                        scorer.scores,
-                        output_stats,
-                        beam_width=beam_width if has_beam_widths else None,
-                        cpu_wps=cpu_wps,
-                        gpu_wps=gpu_wps,
-                    )
-                    if i == 0 and "textcat" in pipeline:
-                        textcats_per_cat = scorer.scores.get("textcats_per_cat", {})
-                        for cat, cat_score in textcats_per_cat.items():
-                            if cat_score.get("roc_auc_score", 0) < 0:
-                                msg.warn(
-                                    "Textcat ROC AUC score is undefined due to "
-                                    "only one value in label '{}'.".format(cat)
-                                )
-                    msg.row(progress, **row_settings)
-                # Early stopping
-                if n_early_stopping is not None:
-                    current_score = _score_for_model(meta)
-                    if current_score < best_score:
-                        iter_since_best += 1
-                    else:
-                        iter_since_best = 0
-                        best_score = current_score
-                    if iter_since_best >= n_early_stopping:
-                        iter_current = i + 1
-                        msg.text(
-                            "Early stopping, best iteration "
-                            "is: {}".format(iter_current - iter_since_best)
-                        )
-                        msg.text(
-                            "Best score = {}; Final iteration "
-                            "score = {}".format(best_score, current_score)
-                        )
-                        break
-    except Exception as e:
-        msg.warn(
-            "Aborting and saving the final best model. "
-            "Encountered exception: {}".format(e),
-            exits=1,
-        )
-    finally:
-        best_pipes = nlp.pipe_names
-        if disabled_pipes:
-            disabled_pipes.restore()
-            meta["pipeline"] = nlp.pipe_names
-        with nlp.use_params(optimizer.averages):
-            final_model_path = output_path / "model-final"
-            nlp.to_disk(final_model_path)
-            srsly.write_json(final_model_path / "meta.json", meta)
-
-            meta_loc = output_path / "model-final" / "meta.json"
-            final_meta = srsly.read_json(meta_loc)
-            final_meta.setdefault("accuracy", {})
-            final_meta["accuracy"].update(meta.get("accuracy", {}))
-            final_meta.setdefault("speed", {})
-            final_meta["speed"].setdefault("cpu", None)
-            final_meta["speed"].setdefault("gpu", None)
-            meta.setdefault("speed", {})
-            meta["speed"].setdefault("cpu", None)
-            meta["speed"].setdefault("gpu", None)
-            # combine cpu and gpu speeds with the base model speeds
-            if final_meta["speed"]["cpu"] and meta["speed"]["cpu"]:
-                speed = _get_total_speed(
-                    [final_meta["speed"]["cpu"], meta["speed"]["cpu"]]
-                )
-                final_meta["speed"]["cpu"] = speed
-            if final_meta["speed"]["gpu"] and meta["speed"]["gpu"]:
-                speed = _get_total_speed(
-                    [final_meta["speed"]["gpu"], meta["speed"]["gpu"]]
-                )
-                final_meta["speed"]["gpu"] = speed
-            # if there were no speeds to update, overwrite with meta
-            if (
-                final_meta["speed"]["cpu"] is None
-                and final_meta["speed"]["gpu"] is None
-            ):
-                final_meta["speed"].update(meta["speed"])
-            # note: beam speeds are not combined with the base model
-            if has_beam_widths:
-                final_meta.setdefault("beam_accuracy", {})
-                final_meta["beam_accuracy"].update(meta.get("beam_accuracy", {}))
-                final_meta.setdefault("beam_speed", {})
-                final_meta["beam_speed"].update(meta.get("beam_speed", {}))
-            srsly.write_json(meta_loc, final_meta)
-        msg.good("Saved model to output directory", final_model_path)
-        with msg.loading("Creating best model..."):
-            best_model_path = _collate_best_model(final_meta, output_path, best_pipes)
-        msg.good("Created best model", best_model_path)
-
-
-def _score_for_model(meta):
-    """ Returns mean score between tasks in pipeline that can be used for early stopping. """
-    mean_acc = list()
-    pipes = meta["pipeline"]
-    acc = meta["accuracy"]
-    if "tagger" in pipes:
-        mean_acc.append(acc["tags_acc"])
-    if "parser" in pipes:
-        mean_acc.append((acc["uas"] + acc["las"]) / 2)
-    if "ner" in pipes:
-        mean_acc.append((acc["ents_p"] + acc["ents_r"] + acc["ents_f"]) / 3)
-    if "textcat" in pipes:
-        mean_acc.append(acc["textcat_score"])
-    return sum(mean_acc) / len(mean_acc)
-
-
-@contextlib.contextmanager
-def _create_progress_bar(total):
-    if int(os.environ.get("LOG_FRIENDLY", 0)):
-        yield
-    else:
-        pbar = tqdm.tqdm(total=total, leave=False)
-        yield pbar
-
-
-def _load_vectors(nlp, vectors):
-    util.load_model(vectors, vocab=nlp.vocab)
-
-
-def _load_pretrained_tok2vec(nlp, loc, base_components):
-    """Load pretrained weights for the 'token-to-vector' part of the component
-    models, which is typically a CNN. See 'spacy pretrain'. Experimental.
-    """
-    with loc.open("rb") as file_:
-        weights_data = file_.read()
-    loaded = []
-    for name, component in nlp.pipeline:
-        if hasattr(component, "model") and hasattr(component.model, "tok2vec"):
-            if name in base_components:
-                raise ValueError(Errors.E200.format(component=name))
-            component.tok2vec.from_bytes(weights_data)
-            loaded.append(name)
-    return loaded
-
-
-def _collate_best_model(meta, output_path, components):
-    bests = {}
-    meta.setdefault("accuracy", {})
-    for component in components:
-        bests[component] = _find_best(output_path, component)
-    best_dest = output_path / "model-best"
-    shutil.copytree(path2str(output_path / "model-final"), path2str(best_dest))
-    for component, best_component_src in bests.items():
-        shutil.rmtree(path2str(best_dest / component))
-        shutil.copytree(
-            path2str(best_component_src / component), path2str(best_dest / component)
-        )
-        accs = srsly.read_json(best_component_src / "accuracy.json")
-        for metric in _get_metrics(component):
-            meta["accuracy"][metric] = accs[metric]
-    srsly.write_json(best_dest / "meta.json", meta)
-    return best_dest
-
-
-def _find_best(experiment_dir, component):
-    accuracies = []
-    for epoch_model in experiment_dir.iterdir():
-        if epoch_model.is_dir() and epoch_model.parts[-1] != "model-final":
-            accs = srsly.read_json(epoch_model / "accuracy.json")
-            scores = [accs.get(metric, 0.0) for metric in _get_metrics(component)]
-            # remove per_type dicts from score list for max() comparison
-            scores = [score for score in scores if isinstance(score, float)]
-            accuracies.append((scores, epoch_model))
-    if accuracies:
-        return max(accuracies)[1]
-    else:
-        return None
-
-
-def _get_metrics(component):
-    if component == "parser":
-        return ("las", "uas", "las_per_type", "token_acc")
-    elif component == "tagger":
-        return ("tags_acc", "token_acc")
-    elif component == "ner":
-        return ("ents_f", "ents_p", "ents_r", "ents_per_type", "token_acc")
-    elif component == "textcat":
-        return ("textcat_score", "token_acc")
-    return ("token_acc",)
-
-
-def _configure_training_output(pipeline, use_gpu, has_beam_widths):
-    row_head = ["Itn"]
-    output_stats = []
-    for pipe in pipeline:
-        if pipe == "tagger":
-            row_head.extend(["Tag Loss ", " Tag %  "])
-            output_stats.extend(["tag_loss", "tags_acc"])
-        elif pipe == "parser":
-            row_head.extend(["Dep Loss ", " UAS  ", " LAS  "])
-            output_stats.extend(["dep_loss", "uas", "las"])
-        elif pipe == "ner":
-            row_head.extend(["NER Loss ", "NER P ", "NER R ", "NER F "])
-            output_stats.extend(["ner_loss", "ents_p", "ents_r", "ents_f"])
-        elif pipe == "textcat":
-            row_head.extend(["Textcat Loss", "Textcat"])
-            output_stats.extend(["textcat_loss", "textcat_score"])
-    row_head.extend(["Token %", "CPU WPS"])
-    output_stats.extend(["token_acc", "cpu_wps"])
-
-    if use_gpu >= 0:
-        row_head.extend(["GPU WPS"])
-        output_stats.extend(["gpu_wps"])
-
-    if has_beam_widths:
-        row_head.insert(1, "Beam W.")
-    return row_head, output_stats
-
-
-def _get_progress(
-    itn, losses, dev_scores, output_stats, beam_width=None, cpu_wps=0.0, gpu_wps=0.0
-):
-    scores = {}
-    for stat in output_stats:
-        scores[stat] = 0.0
-    scores["dep_loss"] = losses.get("parser", 0.0)
-    scores["ner_loss"] = losses.get("ner", 0.0)
-    scores["tag_loss"] = losses.get("tagger", 0.0)
-    scores["textcat_loss"] = losses.get("textcat", 0.0)
-    scores["cpu_wps"] = cpu_wps
-    scores["gpu_wps"] = gpu_wps or 0.0
-    scores.update(dev_scores)
-    formatted_scores = []
-    for stat in output_stats:
-        format_spec = "{:.3f}"
-        if stat.endswith("_wps"):
-            format_spec = "{:.0f}"
-        formatted_scores.append(format_spec.format(scores[stat]))
-    result = [itn + 1]
-    result.extend(formatted_scores)
-    if beam_width is not None:
-        result.insert(1, beam_width)
-    return result
-
-
-def _get_total_speed(speeds):
-    seconds_per_word = 0.0
-    for words_per_second in speeds:
-        if words_per_second is None:
-            return None
-        seconds_per_word += 1.0 / words_per_second
-    return 1.0 / seconds_per_word
-=======
         msg.good(f"Created output directory: {output_path}")
     overrides = parse_config_overrides(ctx.args)
     import_code(code_path)
@@ -695,5 +56,4 @@
         nlp = init_nlp(config, use_gpu=use_gpu)
     msg.good("Initialized pipeline")
     msg.divider("Training pipeline")
-    train(nlp, output_path, use_gpu=use_gpu, stdout=sys.stdout, stderr=sys.stderr)
->>>>>>> abeafcbc
+    train(nlp, output_path, use_gpu=use_gpu, stdout=sys.stdout, stderr=sys.stderr)