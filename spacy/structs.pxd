--- conflicted
+++ resolved
@@ -74,7 +74,7 @@
     int sent_start
     int ent_iob
     attr_t ent_type # TODO: Is there a better way to do this? Multiple sources of truth..
-<<<<<<< HEAD
+    attr_t ent_kb_id
     hash_t ent_id
 
 
@@ -125,10 +125,6 @@
     attr_t verb_form
     attr_t voice
     attr_t verb_type
-=======
-    attr_t ent_kb_id
-    hash_t ent_id
-
 
 # Internal struct, for storage and disambiguation of entities.
 cdef struct KBEntryC:
@@ -156,5 +152,4 @@
     vector[int64_t] entry_indices
 
     # Prior probability P(entity|alias) - should sum up to (at most) 1.
-    vector[float] probs
->>>>>>> 04113a84
+    vector[float] probs