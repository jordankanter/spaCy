from cymem.cymem cimport Pool
from libcpp.vector cimport vector
from preshed.maps cimport PreshMap

from .matcher.phrasematcher cimport PhraseMatcher
from .structs cimport LexemeC, SpanC, TokenC
from .tokens.doc cimport Doc
from .typedefs cimport hash_t
from .vocab cimport LexemesOrTokens, Vocab, _Cached


cdef class Tokenizer:
    cdef Pool mem
    cdef PreshMap _cache
    cdef PreshMap _specials
    cdef readonly Vocab vocab

    cdef object _token_match
    cdef object _url_match
    cdef object _prefix_search
    cdef object _suffix_search
    cdef object _infix_finditer
    cdef object _rules
    cdef PhraseMatcher _special_matcher
<<<<<<< HEAD
    cdef bint _faster_heuristics
=======
    # TODO convert to bool in v4
    cdef int _faster_heuristics
    cdef public int max_cache_size
>>>>>>> 2f1e7ed0

    cdef Doc _tokenize_affixes(self, str string, bint with_special_cases)
    cdef int _apply_special_cases(self, Doc doc) except -1
    cdef void _filter_special_spans(self, vector[SpanC] &original,
                            vector[SpanC] &filtered, int doc_len) nogil
    cdef object _prepare_special_spans(self, Doc doc,
                                       vector[SpanC] &filtered)
    cdef int _retokenize_special_spans(self, Doc doc, TokenC* tokens,
                                       object span_data)
    cdef int _try_specials_and_cache(self, hash_t key, Doc tokens,
                                     int* has_special,
                                     bint with_special_cases) except -1
    cdef int _tokenize(self, Doc tokens, str span, hash_t key,
                       int* has_special, bint with_special_cases) except -1
    cdef str _split_affixes(self, str string,
                                vector[LexemeC*] *prefixes,
                                vector[LexemeC*] *suffixes, int* has_special,
                                bint with_special_cases)
    cdef int _attach_tokens(self, Doc tokens, str string,
                            vector[LexemeC*] *prefixes,
                            vector[LexemeC*] *suffixes, int* has_special,
                            bint with_special_cases) except -1
    cdef int _save_cached(self, const TokenC* tokens, hash_t key,
                          int* has_special, int n) except -1<|MERGE_RESOLUTION|>--- conflicted
+++ resolved
@@ -22,13 +22,9 @@
     cdef object _infix_finditer
     cdef object _rules
     cdef PhraseMatcher _special_matcher
-<<<<<<< HEAD
-    cdef bint _faster_heuristics
-=======
     # TODO convert to bool in v4
     cdef int _faster_heuristics
     cdef public int max_cache_size
->>>>>>> 2f1e7ed0
 
     cdef Doc _tokenize_affixes(self, str string, bint with_special_cases)
     cdef int _apply_special_cases(self, Doc doc) except -1
