--- conflicted
+++ resolved
@@ -39,15 +39,10 @@
 class BaseDefaults(object):
     @classmethod
     def create_lemmatizer(cls, nlp=None, lookups=None):
-<<<<<<< HEAD
         if lookups is None:
             lookups = cls.create_lookups(nlp=nlp)
-        lemma_rules, lemma_index, lemma_exc, lemma_lookup = util.get_lemma_tables(lookups)
-        return Lemmatizer(lemma_index, lemma_exc, lemma_rules, lemma_lookup)
-=======
         rules, index, exc, lookup = util.get_lemma_tables(lookups)
         return Lemmatizer(index, exc, rules, lookup)
->>>>>>> d03401f5
 
     @classmethod
     def create_lookups(cls, nlp=None):
