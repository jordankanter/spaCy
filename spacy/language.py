from os import path
from warnings import warn
import io

try:
    import ujson as json
except ImportError:
    import json

from .tokenizer import Tokenizer
from .vocab import Vocab
from .syntax.parser import Parser
from .tagger import Tagger
from .matcher import Matcher
from .serialize.packer import Packer
from ._ml import Model
from . import attrs
from . import orth
from .syntax.ner import BiluoPushDown
from .syntax.arc_eager import ArcEager

from .attrs import TAG, DEP, ENT_IOB, ENT_TYPE, HEAD


class Language(object):
    @staticmethod
    def lower(string):
        return string.lower()

    @staticmethod
    def norm(string):
        return string
    
    @staticmethod
    def shape(string):
        return orth.word_shape(string)

    @staticmethod
    def prefix(string):
        return string[0]

    @staticmethod
    def suffix(string):
        return string[-3:]

    @staticmethod
    def prob(string):
        return -30

    @staticmethod
    def cluster(string):
        return 0

    @staticmethod
    def is_alpha(string):
        return orth.is_alpha(string)

    @staticmethod
    def is_ascii(string):
        return orth.is_ascii(string)

    @staticmethod
    def is_digit(string):
        return string.isdigit()

    @staticmethod
    def is_lower(string):
        return orth.is_lower(string)

    @staticmethod
    def is_punct(string):
        return orth.is_punct(string)

    @staticmethod
    def is_space(string):
        return string.isspace()

    @staticmethod
    def is_title(string):
        return orth.is_title(string)

    @staticmethod
    def is_upper(string):
        return orth.is_upper(string)

    @staticmethod
    def like_url(string):
        return orth.like_url(string)

    @staticmethod
    def like_number(string):
        return orth.like_number(string)

    @staticmethod
    def like_email(string):
        return orth.like_email(string)

    @staticmethod
    def is_stop(string):
        return 0

    @classmethod
    def default_lex_attrs(cls, data_dir=None):
        return {
            attrs.LOWER: cls.lower,
            attrs.NORM: cls.norm,
            attrs.SHAPE: cls.shape,
            attrs.PREFIX: cls.prefix,
            attrs.SUFFIX: cls.suffix,
            attrs.CLUSTER: cls.cluster,
            attrs.PROB: lambda string: -10.0,
    
            attrs.IS_ALPHA: cls.is_alpha,
            attrs.IS_ASCII: cls.is_ascii,
            attrs.IS_DIGIT: cls.is_digit,
            attrs.IS_LOWER: cls.is_lower,
            attrs.IS_PUNCT: cls.is_punct,
            attrs.IS_SPACE: cls.is_space,
            attrs.IS_TITLE: cls.is_title,
            attrs.IS_UPPER: cls.is_upper,
            attrs.LIKE_URL: cls.like_url,
            attrs.LIKE_NUM: cls.like_number,
            attrs.LIKE_EMAIL: cls.like_email,
            attrs.IS_STOP: cls.is_stop,
            attrs.IS_OOV: lambda string: True
        }

    @classmethod
    def default_dep_labels(cls):
        return {0: {'ROOT': True}}

    @classmethod
    def default_ner_labels(cls):
        return {0: {'PER': True, 'LOC': True, 'ORG': True, 'MISC': True}}

    @classmethod
    def default_data_dir(cls):
        return path.join(path.dirname(__file__), 'data')

    @classmethod
    def default_vocab(cls, data_dir=None, get_lex_attr=None):
        if data_dir is None:
            data_dir = cls.default_data_dir()
        if get_lex_attr is None:
            get_lex_attr = cls.default_lex_attrs(data_dir)
        return Vocab.from_dir(
                path.join(data_dir, 'vocab'),
                get_lex_attr=get_lex_attr)

    @classmethod
    def default_tokenizer(cls, vocab, data_dir):
        if path.exists(data_dir):
            return Tokenizer.from_dir(vocab, data_dir)
        else:
            return Tokenizer(vocab, {}, None, None, None)

    @classmethod
    def default_tagger(cls, vocab, data_dir):
        if path.exists(data_dir):
            return Tagger.from_dir(data_dir, vocab)
        else:
            return None

    @classmethod
    def default_parser(cls, vocab, data_dir):
        if path.exists(data_dir):
            return Parser.from_dir(data_dir, vocab.strings, ArcEager)
        else:
            return None

    @classmethod
    def default_entity(cls, vocab, data_dir):
        if path.exists(data_dir):
            return Parser.from_dir(data_dir, vocab.strings, BiluoPushDown)
        else:
            return None

    @classmethod
    def default_matcher(cls, vocab, data_dir):
        if path.exists(data_dir):
            return Matcher.from_dir(data_dir, vocab)
        else:
            return None

    def __init__(self, data_dir=None, vocab=None, tokenizer=None, tagger=None,
                 parser=None, entity=None, matcher=None, serializer=None,
                 load_vectors=True):
        if load_vectors is not True:
            warn("load_vectors is deprecated", DeprecationWarning)
        if data_dir in (None, True):
            data_dir = self.default_data_dir()
        if vocab in (None, True):
            vocab = self.default_vocab(data_dir)
        if tokenizer in (None, True):
            tokenizer = self.default_tokenizer(vocab, data_dir=path.join(data_dir, 'tokenizer'))
        if tagger in (None, True):
            tagger = self.default_tagger(vocab, data_dir=path.join(data_dir, 'pos'))
        if entity in (None, True):
            entity = self.default_entity(vocab, data_dir=path.join(data_dir, 'ner'))
        if parser in (None, True):
            parser = self.default_parser(vocab, data_dir=path.join(data_dir, 'deps'))
        if matcher in (None, True):
            matcher = self.default_matcher(vocab, data_dir=data_dir)
        self.vocab = vocab
        self.tokenizer = tokenizer
        self.tagger = tagger
        self.parser = parser
        self.entity = entity
        self.matcher = matcher

    def __reduce__(self):
        return (self.__class__,
                  (None, self.vocab, self.tokenizer, self.tagger, self.parser,
                   self.entity, self.matcher, None),
                None, None)

    def __call__(self, text, tag=True, parse=True, entity=True):
        """Apply the pipeline to some text.  The text can span multiple sentences,
        and can contain arbtrary whitespace.  Alignment into the original string
        is preserved.
        
        Args:
            text (unicode): The text to be processed.

        Returns:
            tokens (spacy.tokens.Doc):

        >>> from spacy.en import English
        >>> nlp = English()
        >>> tokens = nlp('An example sentence. Another example sentence.')
        >>> tokens[0].orth_, tokens[0].head.tag_
        ('An', 'NN')
        """
        tokens = self.tokenizer(text)
        if self.tagger and tag:
            self.tagger(tokens)
        if self.matcher and entity:
            self.matcher(tokens)
        if self.parser and parse:
            self.parser(tokens)
        if self.entity and entity:
            self.entity(tokens)
        return tokens

    def end_training(self, data_dir=None):
        if data_dir is None:
            data_dir = self.data_dir
        self.parser.model.end_training(path.join(data_dir, 'deps', 'model'))
        self.entity.model.end_training(path.join(data_dir, 'ner', 'model'))
        self.tagger.model.end_training(path.join(data_dir, 'pos', 'model'))

<<<<<<< HEAD
        strings_loc = path.join(data_dir, 'vocab', 'strings.txt')
        with io.open(strings_loc, 'w', encoding='utf8'):
=======
        strings_loc = path.join(data_dir, 'vocab', 'strings.json')
        with io.open(strings_loc, 'w', encoding='utf8') as file_:
>>>>>>> f18fd8c6
            self.vocab.strings.dump(file_)

        with open(path.join(data_dir, 'vocab', 'serializer.json'), 'w') as file_:
            file_.write(
                json.dumps([
                    (TAG, list(self.tagger.freqs[TAG].items())),
                    (DEP, list(self.parser.moves.freqs[DEP].items())),
                    (ENT_IOB, list(self.entity.moves.freqs[ENT_IOB].items())),
                    (ENT_TYPE, list(self.entity.moves.freqs[ENT_TYPE].items())),
                    (HEAD, list(self.parser.moves.freqs[HEAD].items()))]))<|MERGE_RESOLUTION|>--- conflicted
+++ resolved
@@ -249,13 +249,8 @@
         self.entity.model.end_training(path.join(data_dir, 'ner', 'model'))
         self.tagger.model.end_training(path.join(data_dir, 'pos', 'model'))
 
-<<<<<<< HEAD
-        strings_loc = path.join(data_dir, 'vocab', 'strings.txt')
-        with io.open(strings_loc, 'w', encoding='utf8'):
-=======
         strings_loc = path.join(data_dir, 'vocab', 'strings.json')
         with io.open(strings_loc, 'w', encoding='utf8') as file_:
->>>>>>> f18fd8c6
             self.vocab.strings.dump(file_)
 
         with open(path.join(data_dir, 'vocab', 'serializer.json'), 'w') as file_:
