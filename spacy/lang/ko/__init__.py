--- conflicted
+++ resolved
@@ -1,8 +1,4 @@
-<<<<<<< HEAD
-from typing import Any, Dict
-=======
 from typing import Iterator, Any, Dict
->>>>>>> fa70837f
 
 from .stop_words import STOP_WORDS
 from .tag_map import TAG_MAP
@@ -33,15 +29,9 @@
 
 
 class KoreanTokenizer(DummyTokenizer):
-<<<<<<< HEAD
     def __init__(self, vocab: Vocab):
         self.vocab = vocab
-        MeCab = try_mecab_import()
-=======
-    def __init__(self, nlp: Language):
-        self.vocab = nlp.vocab
         MeCab = try_mecab_import()  # type: ignore[func-returns-value]
->>>>>>> fa70837f
         self.mecab_tokenizer = MeCab("-F%f[0],%f[7]")
 
     def __reduce__(self):
