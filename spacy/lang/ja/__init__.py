--- conflicted
+++ resolved
@@ -1,13 +1,5 @@
-<<<<<<< HEAD
-# encoding: utf8
-from __future__ import unicode_literals, print_function
-
 import srsly
 from collections import namedtuple, OrderedDict
-=======
-import re
-from collections import namedtuple
->>>>>>> dbe9c29f
 
 from .stop_words import STOP_WORDS
 from .syntax_iterators import SYNTAX_ITERATORS
@@ -39,15 +31,14 @@
     split_mode should be one of these values: "A", "B", "C", None->"A"."""
     try:
         from sudachipy import dictionary, tokenizer
+
         split_mode = {
             None: tokenizer.Tokenizer.SplitMode.A,
             "A": tokenizer.Tokenizer.SplitMode.A,
             "B": tokenizer.Tokenizer.SplitMode.B,
             "C": tokenizer.Tokenizer.SplitMode.C,
         }[split_mode]
-        tok = dictionary.Dictionary().create(
-            mode=split_mode
-        )
+        tok = dictionary.Dictionary().create(mode=split_mode)
         return tok
     except ImportError:
         raise ImportError(
@@ -89,20 +80,20 @@
 
 
 # Use a mapping of paired punctuation to avoid splitting quoted sentences.
-pairpunct = {'「':'」', '『': '』', '【': '】'}
+pairpunct = {"「": "」", "『": "』", "【": "】"}
 
 
 def separate_sentences(doc):
     """Given a doc, mark tokens that start sentences based on Unidic tags.
     """
 
-    stack = [] # save paired punctuation
+    stack = []  # save paired punctuation
 
     for i, token in enumerate(doc[:-2]):
         # Set all tokens after the first to false by default. This is necessary
         # for the doc code to be aware we've done sentencization, see
         # `is_sentenced`.
-        token.sent_start = (i == 0)
+        token.sent_start = i == 0
         if token.tag_:
             if token.tag_ == "補助記号-括弧開":
                 ts = str(token)
@@ -112,7 +103,7 @@
                     stack.pop()
 
             if token.tag_ == "補助記号-句点":
-                next_token = doc[i+1]
+                next_token = doc[i + 1]
                 if next_token.tag_ != token.tag_ and not stack:
                     next_token.sent_start = True
 
@@ -121,19 +112,16 @@
     tokens = tokenizer.tokenize(text)
     words = []
     for ti, token in enumerate(tokens):
-        tag = '-'.join([xx for xx in token.part_of_speech()[:4] if xx != '*'])
-        inf = '-'.join([xx for xx in token.part_of_speech()[4:] if xx != '*'])
-        dtoken = DetailedToken(
-                token.surface(),
-                (tag, inf),
-                token.dictionary_form())
-        if ti > 0 and words[-1].pos[0] == '空白' and tag == '空白':
+        tag = "-".join([xx for xx in token.part_of_speech()[:4] if xx != "*"])
+        inf = "-".join([xx for xx in token.part_of_speech()[4:] if xx != "*"])
+        dtoken = DetailedToken(token.surface(), (tag, inf), token.dictionary_form())
+        if ti > 0 and words[-1].pos[0] == "空白" and tag == "空白":
             # don't add multiple space tokens in a row
             continue
         words.append(dtoken)
 
     # remove empty tokens. These can be produced with characters like … that
-    # Sudachi normalizes internally. 
+    # Sudachi normalizes internally.
     words = [ww for ww in words if len(ww.surface) > 0]
     return words
 
@@ -158,7 +146,13 @@
         text_spaces = [False]
         return text_words, text_lemmas, text_tags, text_spaces
     # normalize words to remove all whitespace tokens
-    norm_words, norm_dtokens = zip(*[(word, dtokens) for word, dtokens in zip(words, dtokens) if not word.isspace()])
+    norm_words, norm_dtokens = zip(
+        *[
+            (word, dtokens)
+            for word, dtokens in zip(words, dtokens)
+            if not word.isspace()
+        ]
+    )
     # align words with text
     for word, dtoken in zip(norm_words, norm_dtokens):
         try:
@@ -166,7 +160,7 @@
         except ValueError:
             raise ValueError(Errors.E194.format(text=text, words=words))
         if word_start > 0:
-            w = text[text_pos:text_pos + word_start]
+            w = text[text_pos : text_pos + word_start]
             text_words.append(w)
             text_lemmas.append(w)
             text_tags.append(gap_tag)
@@ -210,7 +204,7 @@
                 token.pos, next_pos = resolve_pos(
                     token.orth_,
                     unidic_tag,
-                    unidic_tags[idx + 1] if idx + 1 < len(unidic_tags) else None
+                    unidic_tags[idx + 1] if idx + 1 < len(unidic_tags) else None,
                 )
 
             # if there's no lemma info (it's an unk) just use the surface
@@ -220,11 +214,7 @@
         return doc
 
     def _get_config(self):
-        config = OrderedDict(
-            (
-                ("split_mode", self.split_mode),
-            )
-        )
+        config = OrderedDict((("split_mode", self.split_mode),))
         return config
 
     def _set_config(self, config={}):
@@ -232,17 +222,13 @@
 
     def to_bytes(self, **kwargs):
         serializers = OrderedDict(
-            (
-                ("cfg", lambda: srsly.json_dumps(self._get_config())),
-            )
+            (("cfg", lambda: srsly.json_dumps(self._get_config())),)
         )
         return util.to_bytes(serializers, [])
 
     def from_bytes(self, data, **kwargs):
         deserializers = OrderedDict(
-            (
-                ("cfg", lambda b: self._set_config(srsly.json_loads(b))),
-            )
+            (("cfg", lambda b: self._set_config(srsly.json_loads(b))),)
         )
         util.from_bytes(data, deserializers, [])
         self.tokenizer = try_sudachi_import(self.split_mode)
@@ -251,18 +237,14 @@
     def to_disk(self, path, **kwargs):
         path = util.ensure_path(path)
         serializers = OrderedDict(
-            (
-                ("cfg", lambda p: srsly.write_json(p, self._get_config())),
-            )
+            (("cfg", lambda p: srsly.write_json(p, self._get_config())),)
         )
         return util.to_disk(path, serializers, [])
 
     def from_disk(self, path, **kwargs):
         path = util.ensure_path(path)
         serializers = OrderedDict(
-            (
-                ("cfg", lambda p: self._set_config(srsly.read_json(p))),
-            )
+            (("cfg", lambda p: self._set_config(srsly.read_json(p))),)
         )
         util.from_disk(path, serializers, [])
         self.tokenizer = try_sudachi_import(self.split_mode)
