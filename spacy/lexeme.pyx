--- conflicted
+++ resolved
@@ -60,32 +60,19 @@
         def __set__(self, int x): self.c.suffix = x
     
     property cluster:
-<<<<<<< HEAD
-        def __get__(self): return self.c.suffix
-        def __set__(self, int x): self.c.suffix = x
- 
-    property prob:
-        def __get__(self): return self.c.suffix
-        def __set__(self, int x): self.c.suffix = x
-=======
         def __get__(self): return self.c.cluster
         def __set__(self, int x): self.c.cluster = x
  
     property prob:
         def __get__(self): return self.c.prob
         def __set__(self, float x): self.c.prob = x
->>>>>>> 07686470
 
     property lower_:
         def __get__(self): return self.vocab.strings[self.c.lower]
         def __set__(self, unicode x): self.c.lower = self.vocab.strings[x]
  
     property norm_:
-<<<<<<< HEAD
-        def __get__(self): return self.c.norm
-=======
         def __get__(self): return self.vocab.strings[self.c.norm]
->>>>>>> 07686470
         def __set__(self, unicode x): self.c.norm = self.vocab.strings[x]
     
     property shape_:
@@ -93,19 +80,11 @@
         def __set__(self, unicode x): self.c.shape = self.vocab.strings[x]
 
     property prefix_:
-<<<<<<< HEAD
-        def __get__(self): return self.c.prefix
-        def __set__(self, unicode x): self.c.prefix = self.vocab.strings[x]
-
-    property suffix_:
-        def __get__(self): return self.c.suffix
-=======
         def __get__(self): return self.vocab.strings[self.c.prefix]
         def __set__(self, unicode x): self.c.prefix = self.vocab.strings[x]
 
     property suffix_:
         def __get__(self): return self.vocab.strings[self.c.suffix]
->>>>>>> 07686470
         def __set__(self, unicode x): self.c.suffix = self.vocab.strings[x]
 
     property flags:
