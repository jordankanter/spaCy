import ujson
from thinc.api import add, layerize, chain, clone, concatenate, with_flatten
from thinc.neural import Model, Maxout, Softmax, Affine
from thinc.neural._classes.hash_embed import HashEmbed
from thinc.neural.ops import NumpyOps, CupyOps
from thinc.neural.util import get_array_module
import random

from thinc.neural._classes.convolution import ExtractWindow
from thinc.neural._classes.static_vectors import StaticVectors
from thinc.neural._classes.batchnorm import BatchNorm
from thinc.neural._classes.resnet import Residual
from thinc.neural import ReLu
from thinc.neural._classes.selu import SELU
from thinc import describe
from thinc.describe import Dimension, Synapses, Biases, Gradient
from thinc.neural._classes.affine import _set_dimensions_if_needed
from thinc.api import FeatureExtracter, with_getitem
from thinc.neural.pooling import Pooling, max_pool, mean_pool, sum_pool
from thinc.neural._classes.attention import ParametricAttention
from thinc.linear.linear import LinearModel
from thinc.api import uniqued, wrap

from .attrs import ID, ORTH, LOWER, NORM, PREFIX, SUFFIX, SHAPE, TAG, DEP
from .tokens.doc import Doc

import numpy
import io


@layerize
def _flatten_add_lengths(seqs, pad=0, drop=0.):
    ops = Model.ops
    lengths = ops.asarray([len(seq) for seq in seqs], dtype='i')
    def finish_update(d_X, sgd=None):
        return ops.unflatten(d_X, lengths, pad=pad)
    X = ops.flatten(seqs, pad=pad)
    return (X, lengths), finish_update


@layerize
def _logistic(X, drop=0.):
    xp = get_array_module(X)
    if not isinstance(X, xp.ndarray):
        X = xp.asarray(X)
    # Clip to range (-10, 10)
    X = xp.minimum(X, 10., X)
    X = xp.maximum(X, -10., X)
    Y = 1. / (1. + xp.exp(-X))
    def logistic_bwd(dY, sgd=None):
        dX = dY * (Y * (1-Y))
        return dX
    return Y, logistic_bwd


def _zero_init(model):
    def _zero_init_impl(self, X, y):
        self.W.fill(0)
    model.on_data_hooks.append(_zero_init_impl)
    if model.W is not None:
        model.W.fill(0.)
    return model

@layerize
def _preprocess_doc(docs, drop=0.):
    keys = [doc.to_array([LOWER]) for doc in docs]
    keys = [a[:, 0] for a in keys]
    ops = Model.ops
    lengths = ops.asarray([arr.shape[0] for arr in keys])
    keys = ops.xp.concatenate(keys)
    vals = ops.allocate(keys.shape[0]) + 1
    return (keys, vals, lengths), None



def _init_for_precomputed(W, ops):
    if (W**2).sum() != 0.:
        return
    reshaped = W.reshape((W.shape[1], W.shape[0] * W.shape[2]))
    ops.xavier_uniform_init(reshaped)
    W[:] = reshaped.reshape(W.shape)

@describe.on_data(_set_dimensions_if_needed)
@describe.attributes(
    nI=Dimension("Input size"),
    nF=Dimension("Number of features"),
    nO=Dimension("Output size"),
    W=Synapses("Weights matrix",
        lambda obj: (obj.nF, obj.nO, obj.nI),
        lambda W, ops: _init_for_precomputed(W, ops)),
    b=Biases("Bias vector",
        lambda obj: (obj.nO,)),
    d_W=Gradient("W"),
    d_b=Gradient("b")
)
class PrecomputableAffine(Model):
    def __init__(self, nO=None, nI=None, nF=None, **kwargs):
        Model.__init__(self, **kwargs)
        self.nO = nO
        self.nI = nI
        self.nF = nF

    def begin_update(self, X, drop=0.):
        # X: (b, i)
        # Yf: (b, f, i)
        # dY: (b, o)
        # dYf: (b, f, o)
        #Yf = numpy.einsum('bi,foi->bfo', X, self.W)
        Yf = self.ops.xp.tensordot(
                X, self.W, axes=[[1], [2]])
        Yf += self.b
        def backward(dY_ids, sgd=None):
            tensordot = self.ops.xp.tensordot
            dY, ids = dY_ids
            Xf = X[ids]

            #dXf = numpy.einsum('bo,foi->bfi', dY, self.W)
            dXf = tensordot(dY, self.W, axes=[[1], [1]])
            #dW = numpy.einsum('bo,bfi->ofi', dY, Xf)
            dW = tensordot(dY, Xf, axes=[[0], [0]])
            # ofi -> foi
            self.d_W += dW.transpose((1, 0, 2))
            self.d_b += dY.sum(axis=0)

            if sgd is not None:
                sgd(self._mem.weights, self._mem.gradient, key=self.id)
            return dXf
        return Yf, backward


@describe.on_data(_set_dimensions_if_needed)
@describe.attributes(
    nI=Dimension("Input size"),
    nF=Dimension("Number of features"),
    nP=Dimension("Number of pieces"),
    nO=Dimension("Output size"),
    W=Synapses("Weights matrix",
        lambda obj: (obj.nF, obj.nO, obj.nP, obj.nI),
        lambda W, ops: ops.xavier_uniform_init(W)),
    b=Biases("Bias vector",
        lambda obj: (obj.nO, obj.nP)),
    d_W=Gradient("W"),
    d_b=Gradient("b")
)
class PrecomputableMaxouts(Model):
    def __init__(self, nO=None, nI=None, nF=None, nP=3, **kwargs):
        Model.__init__(self, **kwargs)
        self.nO = nO
        self.nP = nP
        self.nI = nI
        self.nF = nF

    def begin_update(self, X, drop=0.):
        # X: (b, i)
        # Yfp: (b, f, o, p)
        # Xf: (f, b, i)
        # dYp: (b, o, p)
        # W: (f, o, p, i)
        # b: (o, p)

        # bi,opfi->bfop
        # bop,fopi->bfi
        # bop,fbi->opfi : fopi

        tensordot = self.ops.xp.tensordot
        ascontiguous = self.ops.xp.ascontiguousarray

        Yfp = tensordot(X, self.W, axes=[[1], [3]])
        Yfp += self.b

        def backward(dYp_ids, sgd=None):
            dYp, ids = dYp_ids
            Xf = X[ids]

            dXf = tensordot(dYp, self.W, axes=[[1, 2], [1,2]])
            dW = tensordot(dYp, Xf, axes=[[0], [0]])

            self.d_W += dW.transpose((2, 0, 1, 3))
            self.d_b += dYp.sum(axis=0)

            if sgd is not None:
                sgd(self._mem.weights, self._mem.gradient, key=self.id)
            return dXf
        return Yfp, backward


def Tok2Vec(width, embed_size, preprocess=None):
    cols = [ID, NORM, PREFIX, SUFFIX, SHAPE]
    with Model.define_operators({'>>': chain, '|': concatenate, '**': clone, '+': add}):
        norm = get_col(cols.index(NORM))   >> HashEmbed(width, embed_size, name='embed_lower')
        prefix = get_col(cols.index(PREFIX)) >> HashEmbed(width, embed_size//2, name='embed_prefix')
        suffix = get_col(cols.index(SUFFIX)) >> HashEmbed(width, embed_size//2, name='embed_suffix')
        shape = get_col(cols.index(SHAPE))   >> HashEmbed(width, embed_size//2, name='embed_shape')

        embed = (norm | prefix | suffix | shape )
        tok2vec = (
            with_flatten(
                asarray(Model.ops, dtype='uint64')
                >> embed
                >> Maxout(width, width*4, pieces=3)
                >> Residual(ExtractWindow(nW=1) >> Maxout(width, width*3))
                >> Residual(ExtractWindow(nW=1) >> Maxout(width, width*3))
                >> Residual(ExtractWindow(nW=1) >> Maxout(width, width*3))
                >> Residual(ExtractWindow(nW=1) >> Maxout(width, width*3)),
            pad=4)
        )
        if preprocess not in (False, None):
            tok2vec = preprocess >> tok2vec
        # Work around thinc API limitations :(. TODO: Revise in Thinc 7
        tok2vec.nO = width
        tok2vec.embed = embed
    return tok2vec


def asarray(ops, dtype):
    def forward(X, drop=0.):
        return ops.asarray(X, dtype=dtype), None
    return layerize(forward)


def foreach(layer):
    def forward(Xs, drop=0.):
        results = []
        backprops = []
        for X in Xs:
            result, bp = layer.begin_update(X, drop=drop)
            results.append(result)
            backprops.append(bp)
        def backward(d_results, sgd=None):
            dXs = []
            for d_result, backprop in zip(d_results, backprops):
                dXs.append(backprop(d_result, sgd))
            return dXs
        return results, backward
    model = layerize(forward)
    model._layers.append(layer)
    return model


def rebatch(size, layer):
    ops = layer.ops
    def forward(X, drop=0.):
        if X.shape[0] < size:
            return layer.begin_update(X)
        parts = _divide_array(X, size)
        results, bp_results = zip(*[layer.begin_update(p, drop=drop)
                                    for p in parts])
        y = ops.flatten(results)
        def backward(dy, sgd=None):
            d_parts = [bp(y, sgd=sgd) for bp, y in
                       zip(bp_results, _divide_array(dy, size))]
            try:
                dX = ops.flatten(d_parts)
            except TypeError:
                dX = None
            except ValueError:
                dX = None
            return dX
        return y, backward
    model = layerize(forward)
    model._layers.append(layer)
    return model


def _divide_array(X, size):
    parts = []
    index = 0
    while index < len(X):
        parts.append(X[index : index + size])
        index += size
    return parts


def get_col(idx):
    assert idx >= 0, idx
    def forward(X, drop=0.):
        assert idx >= 0, idx
        if isinstance(X, numpy.ndarray):
            ops = NumpyOps()
        else:
            ops = CupyOps()
        output = ops.xp.ascontiguousarray(X[:, idx], dtype=X.dtype)
        def backward(y, sgd=None):
            assert idx >= 0, idx
            dX = ops.allocate(X.shape)
            dX[:, idx] += y
            return dX
        return output, backward
    return layerize(forward)


def zero_init(model):
    def _hook(self, X, y=None):
        self.W.fill(0)
    model.on_data_hooks.append(_hook)
    return model


def doc2feats(cols=None):
    cols = [ID, NORM, PREFIX, SUFFIX, SHAPE]
    def forward(docs, drop=0.):
        feats = []
        for doc in docs:
            feats.append(doc.to_array(cols))
        return feats, None
    model = layerize(forward)
    model.cols = cols
    return model


def print_shape(prefix):
    def forward(X, drop=0.):
        return X, lambda dX, **kwargs: dX
    return layerize(forward)


@layerize
def get_token_vectors(tokens_attrs_vectors, drop=0.):
    ops = Model.ops
    tokens, attrs, vectors = tokens_attrs_vectors
    def backward(d_output, sgd=None):
        return (tokens, d_output)
    return vectors, backward


<<<<<<< HEAD
def fine_tune(embedding, combine=None):
    if combine is not None:
        raise NotImplementedError(
            "fine_tune currently only supports addition. Set combine=None")
    def fine_tune_fwd(docs_tokvecs, drop=0.):
        docs, tokvecs = docs_tokvecs
        lengths = model.ops.asarray([len(doc) for doc in docs], dtype='i')

        vecs, bp_vecs = embedding.begin_update(docs, drop=drop)
        flat_tokvecs = embedding.ops.flatten(tokvecs)
        flat_vecs = embedding.ops.flatten(vecs)
        alpha = model.mix
        minus = 1-model.mix
        output = embedding.ops.unflatten(
                   (alpha * flat_tokvecs + minus * flat_vecs), lengths)

        def fine_tune_bwd(d_output, sgd=None):
            flat_grad = model.ops.flatten(d_output)
            model.d_mix += flat_tokvecs.dot(flat_grad.T).sum()
            model.d_mix += 1-flat_vecs.dot(flat_grad.T).sum()
            
            bp_vecs([d_o * minus for d_o in d_output], sgd=sgd)
            d_output = [d_o * alpha for d_o in d_output]
            sgd(model._mem.weights, model._mem.gradient, key=model.id)
            model.mix = model.ops.xp.minimum(model.mix, 1.0)
            return d_output
        return output, fine_tune_bwd
    model = wrap(fine_tune_fwd, embedding)
    model.mix = model._mem.add((model.id, 'mix'), (1,))
    model.mix.fill(0.0)
    model.d_mix = model._mem.add_gradient((model.id, 'd_mix'), (model.id, 'mix'))
    return model


=======
>>>>>>> 009752ee
@layerize
def flatten(seqs, drop=0.):
    if isinstance(seqs[0], numpy.ndarray):
        ops = NumpyOps()
    elif hasattr(CupyOps.xp, 'ndarray') and isinstance(seqs[0], CupyOps.xp.ndarray):
        ops = CupyOps()
    else:
        raise ValueError("Unable to flatten sequence of type %s" % type(seqs[0]))
    lengths = [len(seq) for seq in seqs]
    def finish_update(d_X, sgd=None):
        return ops.unflatten(d_X, lengths)
    X = ops.xp.vstack(seqs)
    return X, finish_update


@layerize
def logistic(X, drop=0.):
    xp = get_array_module(X)
    if not isinstance(X, xp.ndarray):
        X = xp.asarray(X)
    # Clip to range (-10, 10)
    X = xp.minimum(X, 10., X)
    X = xp.maximum(X, -10., X)
    Y = 1. / (1. + xp.exp(-X))
    def logistic_bwd(dY, sgd=None):
        dX = dY * (Y * (1-Y))
        return dX
    return Y, logistic_bwd


def zero_init(model):
    def _zero_init_impl(self, X, y):
        self.W.fill(0)
    model.on_data_hooks.append(_zero_init_impl)
    return model

@layerize
def preprocess_doc(docs, drop=0.):
    keys = [doc.to_array([LOWER]) for doc in docs]
    keys = [a[:, 0] for a in keys]
    ops = Model.ops
    lengths = ops.asarray([arr.shape[0] for arr in keys])
    keys = ops.xp.concatenate(keys)
    vals = ops.allocate(keys.shape[0]) + 1
    return (keys, vals, lengths), None


def build_text_classifier(nr_class, width=64, **cfg):
    nr_vector = cfg.get('nr_vector', 200)
    with Model.define_operators({'>>': chain, '+': add, '|': concatenate, '**': clone}):
        embed_lower = HashEmbed(width, nr_vector, column=1)
        embed_prefix = HashEmbed(width//2, nr_vector, column=2)
        embed_suffix = HashEmbed(width//2, nr_vector, column=3)
        embed_shape = HashEmbed(width//2, nr_vector, column=4)

        cnn_model = (
            FeatureExtracter([ORTH, LOWER, PREFIX, SUFFIX, SHAPE])
            >> _flatten_add_lengths
            >> with_getitem(0,
                uniqued(
                  (embed_lower | embed_prefix | embed_suffix | embed_shape) 
                  >> Maxout(width, width+(width//2)*3))
                >> Residual(ExtractWindow(nW=1) >> ReLu(width, width*3))
                >> Residual(ExtractWindow(nW=1) >> ReLu(width, width*3))
                >> Residual(ExtractWindow(nW=1) >> ReLu(width, width*3))
            )
            >> ParametricAttention(width,)
            >> Pooling(sum_pool)
            >> ReLu(width, width)
            >> zero_init(Affine(nr_class, width, drop_factor=0.0))
        )
        linear_model = (
            _preprocess_doc
            >> LinearModel(nr_class, drop_factor=0.)
        )

        model = (
            (linear_model | cnn_model)
            >> zero_init(Affine(nr_class, nr_class*2, drop_factor=0.0))
            >> logistic
        )
 
    model.lsuv = False
    return model
<|MERGE_RESOLUTION|>--- conflicted
+++ resolved
@@ -323,7 +323,6 @@
     return vectors, backward
 
 
-<<<<<<< HEAD
 def fine_tune(embedding, combine=None):
     if combine is not None:
         raise NotImplementedError(
@@ -358,8 +357,6 @@
     return model
 
 
-=======
->>>>>>> 009752ee
 @layerize
 def flatten(seqs, drop=0.):
     if isinstance(seqs[0], numpy.ndarray):
