import functools
from contextlib import ExitStack, contextmanager
from typing import Iterator, Optional

import functools

import numpy
import srsly
from thinc.api import get_array_module, get_current_ops
from preshed.maps cimport map_clear

from .attrs cimport LANG, ORTH
from .lexeme cimport EMPTY_LEXEME, OOV_RANK, Lexeme
from .tokens.token cimport Token
from .typedefs cimport attr_t

from . import util
from .attrs import IS_STOP, NORM, intify_attrs
from .compat import copy_reg
from .errors import Errors
from .lang.lex_attrs import LEX_ATTRS, get_lang, is_stop
from .lang.norm_exceptions import BASE_NORMS
from .lookups import Lookups
from .util import registry
from .vectors import Mode as VectorsMode
from .vectors import Vectors


def create_vocab(lang, defaults):
    # If the spacy-lookups-data package is installed, we pre-populate the lookups
    # with lexeme data, if available
    lex_attrs = {**LEX_ATTRS, **defaults.lex_attr_getters}
    # This is messy, but it's the minimal working fix to Issue #639.
    lex_attrs[IS_STOP] = functools.partial(is_stop, stops=defaults.stop_words)
    # Ensure that getter can be pickled
    lex_attrs[LANG] = functools.partial(get_lang, lang=lang)
    lex_attrs[NORM] = util.add_lookups(
        lex_attrs.get(NORM, LEX_ATTRS[NORM]),
        BASE_NORMS,
    )
    return Vocab(
        lex_attr_getters=lex_attrs,
        writing_system=defaults.writing_system,
        get_noun_chunks=defaults.syntax_iterators.get("noun_chunks"),
    )


cdef class Vocab:
    """A look-up table that allows you to access `Lexeme` objects. The `Vocab`
    instance also provides access to the `StringStore`, and owns underlying
    C-data that is shared between `Doc` objects.

    DOCS: https://spacy.io/api/vocab
    """
    def __init__(self, lex_attr_getters=None, strings=None, lookups=None,
            oov_prob=-20., writing_system=None, get_noun_chunks=None):
        """Create the vocabulary.

        lex_attr_getters (dict): A dictionary mapping attribute IDs to
            functions to compute them. Defaults to `None`.
        strings (StringStore): StringStore that maps strings to integers, and
            vice versa.
        lookups (Lookups): Container for large lookup tables and dictionaries.
        oov_prob (float): Default OOV probability.
        get_noun_chunks (Optional[Callable[[Union[Doc, Span], Iterator[Tuple[int, int, int]]]]]):
            A function that yields base noun phrases used for Doc.noun_chunks.
        """
        lex_attr_getters = lex_attr_getters if lex_attr_getters is not None else {}
        if lookups in (None, True, False):
            lookups = Lookups()
        self.cfg = {'oov_prob': oov_prob}
        self.mem = Pool()
        self._by_orth = PreshMap()
        self.length = 0
        if strings is None:
            self.strings = StringStore()
        else:
            self.strings = strings
        self.lex_attr_getters = lex_attr_getters
        self.morphology = Morphology(self.strings)
        self.vectors = Vectors(strings=self.strings)
        self.lookups = lookups
        if writing_system is None:
            self.writing_system = {}
        else:
            self.writing_system = writing_system
        self.get_noun_chunks = get_noun_chunks
        # During a memory_zone we replace our mem object with one
        # that's passed to us. We keep a reference to our non-temporary
        # memory here, in case we need to make an allocation we want to
        # guarantee is not temporary. This is also how we check whether
        # we're in a memory zone: we check whether self.mem is self._non_temp_mem
        self._non_temp_mem = self.mem

    @property
    def vectors(self):
        return self._vectors

    @vectors.setter
    def vectors(self, vectors):
        if hasattr(vectors, "strings"):
            for s in vectors.strings:
                self.strings.add(s, allow_transient=False)
        self._vectors = vectors
        self._vectors.strings = self.strings

    @property
    def lang(self):
        langfunc = None
        if self.lex_attr_getters:
            langfunc = self.lex_attr_getters.get(LANG, None)
        return langfunc("_") if langfunc else ""

    @property
    def in_memory_zone(self) -> bool:
        return self.mem is not self._non_temp_mem

    def __len__(self):
        """The current number of lexemes stored.

        RETURNS (int): The current number of lexemes stored.
        """
        return self.length

    @contextmanager
    def memory_zone(self, mem: Optional[Pool] = None) -> Iterator[Pool]:
        """Begin a block where resources allocated during the block will
        be freed at the end of it. If a resources was created within the
        memory zone block, accessing it outside the block is invalid.
        Behaviour of this invalid access is undefined. Memory zones should
        not be nested.

        The memory zone is helpful for services that need to process large
        volumes of text with a defined memory budget.
        """
        if mem is None:
            mem = Pool()
        # The ExitStack allows programmatic nested context managers.
        # We don't know how many we need, so it would be awkward to have
        # them as nested blocks.
        with ExitStack() as stack:
            contexts = [stack.enter_context(self.strings.memory_zone(mem))]
            if hasattr(self.morphology, "memory_zone"):
                contexts.append(stack.enter_context(self.morphology.memory_zone(mem)))
            if hasattr(self._vectors, "memory_zone"):
                contexts.append(stack.enter_context(self._vectors.memory_zone(mem)))
            self.mem = mem
            yield mem
        self._clear_transient_orths()
        self.mem = self._non_temp_mem

    def add_flag(self, flag_getter, int flag_id=-1):
        """Set a new boolean flag to words in the vocabulary.

        The flag_getter function will be called over the words currently in the
        vocab, and then applied to new words as they occur. You'll then be able
        to access the flag value on each token using token.check_flag(flag_id).
        See also: `Lexeme.set_flag`, `Lexeme.check_flag`, `Token.set_flag`,
        `Token.check_flag`.

        flag_getter (callable): A function `f(str) -> bool`, to get the
            flag value.
        flag_id (int): An integer between 1 and 63 (inclusive), specifying
            the bit at which the flag will be stored. If -1, the lowest
            available bit will be chosen.
        RETURNS (int): The integer ID by which the flag value can be checked.

        DOCS: https://spacy.io/api/vocab#add_flag
        """
        if flag_id == -1:
            for bit in range(1, 64):
                if bit not in self.lex_attr_getters:
                    flag_id = bit
                    break
            else:
                raise ValueError(Errors.E062)
        elif flag_id >= 64 or flag_id < 1:
            raise ValueError(Errors.E063.format(value=flag_id))
        for lex in self:
            lex.set_flag(flag_id, flag_getter(lex.orth_))
        self.lex_attr_getters[flag_id] = flag_getter
        return flag_id

    cdef const LexemeC* get(self, str string) except NULL:
        """Get a pointer to a `LexemeC` from the lexicon, creating a new
        `Lexeme` if necessary.
        """
        if string == "":
            return &EMPTY_LEXEME
        cdef LexemeC* lex
        cdef hash_t key = self.strings[string]
        lex = <LexemeC*>self._by_orth.get(key)
        if lex != NULL:
            assert lex.orth in self.strings
            if lex.orth != key:
                raise KeyError(Errors.E064.format(string=lex.orth,
                                                  orth=key, orth_id=string))
            return lex
        else:
            return self._new_lexeme(string)

    cdef const LexemeC* get_by_orth(self, attr_t orth) except NULL:
        """Get a pointer to a `LexemeC` from the lexicon, creating a new
        `Lexeme` if necessary using memory acquired from the given pool. If the
        pool is the lexicon's own memory, the lexeme is saved in the lexicon.
        """
        if orth == 0:
            return &EMPTY_LEXEME
        cdef LexemeC* lex
        lex = <LexemeC*>self._by_orth.get(orth)
        if lex != NULL:
            return lex
        else:
<<<<<<< HEAD
            return self._new_lexeme(self.strings[orth])

    cdef const LexemeC* _new_lexeme(self, str string) except NULL:
        lex = <LexemeC*>self.mem.alloc(1, sizeof(LexemeC))
        lex.orth = self.strings.add(string)
=======
            return self._new_lexeme(mem, self.strings[orth])

    cdef const LexemeC* _new_lexeme(self, Pool mem, str string) except NULL:
        # The mem argument is deprecated, replaced by memory zones. Same with
        # this size heuristic.
        mem = self.mem
        lex = <LexemeC*>mem.alloc(1, sizeof(LexemeC))
        lex.orth = self.strings.add(string, allow_transient=True)
>>>>>>> 2f1e7ed0
        lex.length = len(string)
        if self.vectors is not None and hasattr(self.vectors, "key2row"):
            lex.id = self.vectors.key2row.get(lex.orth, OOV_RANK)
        else:
            lex.id = OOV_RANK
        if self.lex_attr_getters is not None:
            for attr, func in self.lex_attr_getters.items():
                value = func(string)
                if isinstance(value, str):
                    value = self.strings.add(value, allow_transient=True)
                if value is not None:
                    Lexeme.set_struct_attr(lex, attr, value)
<<<<<<< HEAD
        self._add_lex_to_vocab(lex.orth, lex)
=======
        self._add_lex_to_vocab(lex.orth, lex, self.mem is not self._non_temp_mem)
>>>>>>> 2f1e7ed0
        if lex == NULL:
            raise ValueError(Errors.E085.format(string=string))
        return lex

    cdef int _add_lex_to_vocab(self, hash_t key, const LexemeC* lex, bint is_transient) except -1:
        self._by_orth.set(lex.orth, <void*>lex)
        self.length += 1
        if is_transient and self.in_memory_zone:
            self._transient_orths.push_back(lex.orth)

    def _clear_transient_orths(self):
        """Remove transient lexemes from the index (generally at the end of the memory zone)"""
        for orth in self._transient_orths:
            map_clear(self._by_orth.c_map, orth)
        self._transient_orths.clear()

    def __contains__(self, key):
        """Check whether the string or int key has an entry in the vocabulary.

        string (str): The ID string.
        RETURNS (bool) Whether the string has an entry in the vocabulary.

        DOCS: https://spacy.io/api/vocab#contains
        """
        cdef hash_t int_key
        if isinstance(key, bytes):
            int_key = self.strings[key.decode("utf8")]
        elif isinstance(key, str):
            int_key = self.strings[key]
        else:
            int_key = key
        lex = self._by_orth.get(int_key)
        return lex is not NULL

    def __iter__(self):
        """Iterate over the lexemes in the vocabulary.

        YIELDS (Lexeme): An entry in the vocabulary.

        DOCS: https://spacy.io/api/vocab#iter
        """
        cdef attr_t key
        cdef size_t addr
        for key, addr in self._by_orth.items():
            lex = Lexeme(self, key)
            yield lex

    def __getitem__(self, id_or_string):
        """Retrieve a lexeme, given an int ID or a unicode string. If a
        previously unseen unicode string is given, a new lexeme is created and
        stored.

        id_or_string (int or str): The integer ID of a word, or its unicode
            string. If `int >= Lexicon.size`, `IndexError` is raised. If
            `id_or_string` is neither an int nor a unicode string, `ValueError`
            is raised.
        RETURNS (Lexeme): The lexeme indicated by the given ID.

        EXAMPLE:
            >>> apple = nlp.vocab.strings["apple"]
            >>> assert nlp.vocab[apple] == nlp.vocab[u"apple"]

        DOCS: https://spacy.io/api/vocab#getitem
        """
        cdef attr_t orth
        if isinstance(id_or_string, str):
            orth = self.strings.add(id_or_string, allow_transient=True)
        else:
            orth = id_or_string
        return Lexeme(self, orth)

    cdef const TokenC* make_fused_token(self, substrings) except NULL:
        cdef int i
        tokens = <TokenC*>self.mem.alloc(len(substrings) + 1, sizeof(TokenC))
        for i, props in enumerate(substrings):
            props = intify_attrs(props, strings_map=self.strings)
            token = &tokens[i]
            # Set the special tokens up to have arbitrary attributes
            lex = <LexemeC*>self.get_by_orth(props[ORTH])
            token.lex = lex
            for attr_id, value in props.items():
                Token.set_struct_attr(token, attr_id, value)
                # NORM is the only one that overlaps between the two
                # (which is maybe not great?)
                if attr_id != NORM:
                    Lexeme.set_struct_attr(lex, attr_id, value)
        return tokens

    @property
    def vectors_length(self):
        if hasattr(self.vectors, "shape"):
            return self.vectors.shape[1]
        else:
            return -1

    def reset_vectors(self, *, width=None, shape=None):
        """Drop the current vector table. Because all vectors must be the same
        width, you have to call this to change the size of the vectors.
        """
        if not isinstance(self.vectors, Vectors):
            raise ValueError(Errors.E849.format(method="reset_vectors", vectors_type=type(self.vectors)))
        if width is not None and shape is not None:
            raise ValueError(Errors.E065.format(width=width, shape=shape))
        elif shape is not None:
            self.vectors = Vectors(strings=self.strings, shape=shape)
        else:
            width = width if width is not None else self.vectors.shape[1]
            self.vectors = Vectors(strings=self.strings, shape=(self.vectors.shape[0], width))

    def deduplicate_vectors(self):
        if not isinstance(self.vectors, Vectors):
            raise ValueError(Errors.E849.format(method="deduplicate_vectors", vectors_type=type(self.vectors)))
        if self.vectors.mode != VectorsMode.default:
            raise ValueError(Errors.E858.format(
                mode=self.vectors.mode,
                alternative=""
            ))
        ops = get_current_ops()
        xp = get_array_module(self.vectors.data)
        filled = xp.asarray(
            sorted(list({row for row in self.vectors.key2row.values()}))
        )
        # deduplicate data and remap keys
        data = numpy.unique(ops.to_numpy(self.vectors.data[filled]), axis=0)
        data = ops.asarray(data)
        if data.shape == self.vectors.data.shape:
            # nothing to deduplicate
            return
        row_by_bytes = {row.tobytes(): i for i, row in enumerate(data)}
        key2row = {
            key: row_by_bytes[self.vectors.data[row].tobytes()]
            for key, row in self.vectors.key2row.items()
        }
        # replace vectors with deduplicated version
        self.vectors = Vectors(strings=self.strings, data=data)
        for key, row in key2row.items():
            self.vectors.add(key, row=row)

    def prune_vectors(self, nr_row, batch_size=1024):
        """Reduce the current vector table to `nr_row` unique entries. Words
        mapped to the discarded vectors will be remapped to the closest vector
        among those remaining.

        For example, suppose the original table had vectors for the words:
        ['sat', 'cat', 'feline', 'reclined']. If we prune the vector table to
        two rows, we would discard the vectors for 'feline' and 'reclined'.
        These words would then be remapped to the closest remaining vector
        -- so "feline" would have the same vector as "cat", and "reclined"
        would have the same vector as "sat".

        The similarities are judged by cosine. The original vectors may
        be large, so the cosines are calculated in minibatches, to reduce
        memory usage.

        nr_row (int): The number of rows to keep in the vector table.
        batch_size (int): Batch of vectors for calculating the similarities.
            Larger batch sizes might be faster, while temporarily requiring
            more memory.
        RETURNS (dict): A dictionary keyed by removed words mapped to
            `(string, score)` tuples, where `string` is the entry the removed
            word was mapped to, and `score` the similarity score between the
            two words.

        DOCS: https://spacy.io/api/vocab#prune_vectors
        """
        if not isinstance(self.vectors, Vectors):
            raise ValueError(Errors.E849.format(method="prune_vectors", vectors_type=type(self.vectors)))
        if self.vectors.mode != VectorsMode.default:
            raise ValueError(Errors.E858.format(
                mode=self.vectors.mode,
                alternative=""
            ))
        ops = get_current_ops()
        xp = get_array_module(self.vectors.data)
        # Make sure all vectors are in the vocab
        for orth in self.vectors:
            self[orth]
        # Make prob negative so it sorts by rank ascending
        # (key2row contains the rank)
        priority = []
        cdef Lexeme lex
        cdef attr_t value
        for lex in self:
            value = Lexeme.get_struct_attr(lex.c, self.vectors.attr)
            if value in self.vectors.key2row:
                priority.append((-lex.prob, self.vectors.key2row[value], value))
        priority.sort()
        indices = xp.asarray([i for (prob, i, key) in priority], dtype="uint64")
        keys = xp.asarray([key for (prob, i, key) in priority], dtype="uint64")
        keep = xp.ascontiguousarray(self.vectors.data[indices[:nr_row]])
        toss = xp.ascontiguousarray(self.vectors.data[indices[nr_row:]])
        self.vectors = Vectors(strings=self.strings, data=keep, keys=keys[:nr_row])
        syn_keys, syn_rows, scores = self.vectors.most_similar(toss, batch_size=batch_size)
        syn_keys = ops.to_numpy(syn_keys)
        remap = {}
        for i, key in enumerate(ops.to_numpy(keys[nr_row:])):
            self.vectors.add(key, row=syn_rows[i][0])
            word = self.strings[key]
            synonym = self.strings[syn_keys[i][0]]
            score = scores[i][0]
            remap[word] = (synonym, score)
        return remap

    def get_vector(self, orth):
        """Retrieve a vector for a word in the vocabulary. Words can be looked
        up by string or int ID. If the current vectors do not contain an entry
        for the word, a 0-vector with the same number of dimensions as the
        current vectors is returned.

        orth (int / unicode): The hash value of a word, or its unicode string.
        RETURNS (numpy.ndarray or cupy.ndarray): A word vector. Size
            and shape determined by the `vocab.vectors` instance. Usually, a
            numpy ndarray of shape (300,) and dtype float32.

        DOCS: https://spacy.io/api/vocab#get_vector
        """
        if isinstance(orth, str):
            orth = self.strings.add(orth, allow_transient=True)
        cdef Lexeme lex = self[orth]
        key = Lexeme.get_struct_attr(lex.c, self.vectors.attr)
        if self.has_vector(key):
            return self.vectors[key]
        xp = get_array_module(self.vectors.data)
        vectors = xp.zeros((self.vectors_length,), dtype="f")
        return vectors

    def set_vector(self, orth, vector):
        """Set a vector for a word in the vocabulary. Words can be referenced
        by string or int ID.

        orth (int / str): The word.
        vector (numpy.ndarray or cupy.nadarry[ndim=1, dtype='float32']): The vector to set.

        DOCS: https://spacy.io/api/vocab#set_vector
        """
        if isinstance(orth, str):
            orth = self.strings.add(orth, allow_transient=False)
        cdef Lexeme lex = self[orth]
        key = Lexeme.get_struct_attr(lex.c, self.vectors.attr)
        if self.vectors.is_full and key not in self.vectors:
            new_rows = max(100, int(self.vectors.shape[0]*1.3))
            if self.vectors.shape[1] == 0:
                width = vector.size
            else:
                width = self.vectors.shape[1]
            self.vectors.resize((new_rows, width))
        row = self.vectors.add(key, vector=vector)
        if row >= 0:
            lex.rank = row

    def has_vector(self, orth):
        """Check whether a word has a vector. Returns False if no vectors have
        been loaded. Words can be looked up by string or int ID.

        orth (int / str): The word.
        RETURNS (bool): Whether the word has a vector.

        DOCS: https://spacy.io/api/vocab#has_vector
        """
        if isinstance(orth, str):
            orth = self.strings.add(orth, allow_transient=True)
        cdef Lexeme lex = self[orth]
        key = Lexeme.get_struct_attr(lex.c, self.vectors.attr)
        return key in self.vectors

    @property
    def lookups(self):
        return self._lookups

    @lookups.setter
    def lookups(self, lookups):
        self._lookups = lookups
        if lookups.has_table("lexeme_norm"):
            self.lex_attr_getters[NORM] = util.add_lookups(
                self.lex_attr_getters.get(NORM, LEX_ATTRS[NORM]),
                self.lookups.get_table("lexeme_norm"),
            )

    def to_disk(self, path, *, exclude=tuple()):
        """Save the current state to a directory.

        path (str or Path): A path to a directory, which will be created if
            it doesn't exist.
        exclude (Iterable[str]): String names of serialization fields to exclude.

        DOCS: https://spacy.io/api/vocab#to_disk
        """
        path = util.ensure_path(path)
        if not path.exists():
            path.mkdir()
        if "strings" not in exclude:
            self.strings.to_disk(path / "strings.json")
        if "vectors" not in exclude:
            self.vectors.to_disk(path, exclude=["strings"])
        if "lookups" not in exclude:
            self.lookups.to_disk(path)

    def from_disk(self, path, *, exclude=tuple()):
        """Loads state from a directory. Modifies the object in place and
        returns it.

        path (str or Path): A path to a directory.
        exclude (Iterable[str]): String names of serialization fields to exclude.
        RETURNS (Vocab): The modified `Vocab` object.

        DOCS: https://spacy.io/api/vocab#to_disk
        """
        path = util.ensure_path(path)
        if "strings" not in exclude:
            self.strings.from_disk(path / "strings.json")  # TODO: add exclude?
        if "vectors" not in exclude:
            if self.vectors is not None:
                self.vectors.from_disk(path, exclude=["strings"])
        if "lookups" not in exclude:
            self.lookups.from_disk(path)
        if "lexeme_norm" in self.lookups:
            self.lex_attr_getters[NORM] = util.add_lookups(
                self.lex_attr_getters.get(NORM, LEX_ATTRS[NORM]), self.lookups.get_table("lexeme_norm")
            )
        self.length = 0
        self._by_orth = PreshMap()
        return self

    def to_bytes(self, *, exclude=tuple()):
        """Serialize the current state to a binary string.

        exclude (Iterable[str]): String names of serialization fields to exclude.
        RETURNS (bytes): The serialized form of the `Vocab` object.

        DOCS: https://spacy.io/api/vocab#to_bytes
        """
        def deserialize_vectors():
            if self.vectors is None:
                return None
            else:
                return self.vectors.to_bytes(exclude=["strings"])

        getters = {
            "strings": lambda: self.strings.to_bytes(),
            "vectors": deserialize_vectors,
            "lookups": lambda: self.lookups.to_bytes(),
        }
        return util.to_bytes(getters, exclude)

    def from_bytes(self, bytes_data, *, exclude=tuple()):
        """Load state from a binary string.

        bytes_data (bytes): The data to load from.
        exclude (Iterable[str]): String names of serialization fields to exclude.
        RETURNS (Vocab): The `Vocab` object.

        DOCS: https://spacy.io/api/vocab#from_bytes
        """
        def serialize_vectors(b):
            if self.vectors is None:
                return None
            else:
                return self.vectors.from_bytes(b, exclude=["strings"])

        setters = {
            "strings": lambda b: self.strings.from_bytes(b),
            "vectors": lambda b: serialize_vectors(b),
            "lookups": lambda b: self.lookups.from_bytes(b),
        }
        util.from_bytes(bytes_data, setters, exclude)
        if "lexeme_norm" in self.lookups:
            self.lex_attr_getters[NORM] = util.add_lookups(
                self.lex_attr_getters.get(NORM, LEX_ATTRS[NORM]), self.lookups.get_table("lexeme_norm")
            )
        self.length = 0
        self._by_orth = PreshMap()
        return self

    def _reset_cache(self, keys, strings):
        # I'm not sure this made sense. Disable it for now.
        raise NotImplementedError


def pickle_vocab(vocab):
    sstore = vocab.strings
    vectors = vocab.vectors
    morph = vocab.morphology
    lex_attr_getters = srsly.pickle_dumps(vocab.lex_attr_getters)
    lookups = vocab.lookups
    get_noun_chunks = vocab.get_noun_chunks
    return (unpickle_vocab,
            (sstore, vectors, morph, lex_attr_getters, lookups, get_noun_chunks))


def unpickle_vocab(sstore, vectors, morphology, lex_attr_getters, lookups, get_noun_chunks):
    cdef Vocab vocab = Vocab()
    vocab.vectors = vectors
    vocab.strings = sstore
    vocab.morphology = morphology
    vocab.lex_attr_getters = srsly.pickle_loads(lex_attr_getters)
    vocab.lookups = lookups
    vocab.get_noun_chunks = get_noun_chunks
    return vocab


copy_reg.pickle(Vocab, pickle_vocab, unpickle_vocab)<|MERGE_RESOLUTION|>--- conflicted
+++ resolved
@@ -1,8 +1,6 @@
 import functools
 from contextlib import ExitStack, contextmanager
 from typing import Iterator, Optional
-
-import functools
 
 import numpy
 import srsly
@@ -211,14 +209,7 @@
         if lex != NULL:
             return lex
         else:
-<<<<<<< HEAD
             return self._new_lexeme(self.strings[orth])
-
-    cdef const LexemeC* _new_lexeme(self, str string) except NULL:
-        lex = <LexemeC*>self.mem.alloc(1, sizeof(LexemeC))
-        lex.orth = self.strings.add(string)
-=======
-            return self._new_lexeme(mem, self.strings[orth])
 
     cdef const LexemeC* _new_lexeme(self, Pool mem, str string) except NULL:
         # The mem argument is deprecated, replaced by memory zones. Same with
@@ -226,7 +217,6 @@
         mem = self.mem
         lex = <LexemeC*>mem.alloc(1, sizeof(LexemeC))
         lex.orth = self.strings.add(string, allow_transient=True)
->>>>>>> 2f1e7ed0
         lex.length = len(string)
         if self.vectors is not None and hasattr(self.vectors, "key2row"):
             lex.id = self.vectors.key2row.get(lex.orth, OOV_RANK)
@@ -239,11 +229,7 @@
                     value = self.strings.add(value, allow_transient=True)
                 if value is not None:
                     Lexeme.set_struct_attr(lex, attr, value)
-<<<<<<< HEAD
-        self._add_lex_to_vocab(lex.orth, lex)
-=======
         self._add_lex_to_vocab(lex.orth, lex, self.mem is not self._non_temp_mem)
->>>>>>> 2f1e7ed0
         if lex == NULL:
             raise ValueError(Errors.E085.format(string=string))
         return lex
